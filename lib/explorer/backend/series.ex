defmodule Explorer.Backend.Series do
  @moduledoc """
  The behaviour for series backends.
  """

  @valid_dtypes Explorer.Shared.dtypes()

  @type t :: struct()

  @type s :: Explorer.Series.t()
  @type lazy_s :: Explorer.Series.lazy_t()
  @type df :: Explorer.DataFrame.t()
  @type dtype :: Explorer.Series.dtype()
  @type valid_types :: number() | boolean() | String.t() | Date.t() | Time.t() | NaiveDateTime.t()
  @type option(type) :: type | nil

  # Conversion

  @callback from_list(list(), dtype()) :: s
  @callback from_binary(binary(), dtype()) :: s
  @callback to_list(s) :: list()
  @callback to_iovec(s) :: [binary()]
  @callback cast(s, dtype) :: s
  @callback categorise(s, s) :: s

  # Introspection

  @callback dtype(s) :: dtype()
  @callback size(s) :: non_neg_integer() | lazy_s()
  @callback inspect(s, opts :: Inspect.Opts.t()) :: Inspect.Algebra.t()
  @callback iotype(s) :: :uft8 | :binary | {:s | :u | :f, non_neg_integer}
  @callback categories(s) :: s

  # Slice and dice

  @callback head(s, n :: integer()) :: s
  @callback tail(s, n :: integer()) :: s
  @callback sample(
              s,
              n_or_frac :: number(),
              replacement :: boolean(),
              shuffle :: boolean(),
              seed :: option(integer())
            ) :: s
  @callback at(s, idx :: integer()) :: s
  @callback at_every(s, integer()) :: s
  @callback mask(s, mask :: s) :: s
  @callback slice(s, indices :: list()) :: s
  @callback slice(s, offset :: integer(), length :: integer()) :: s
<<<<<<< HEAD
  @callback format(s, s) :: s
  @callback concat(s, s) :: s
=======
  @callback concat([s]) :: s
>>>>>>> 00b6b1f5
  @callback coalesce(s, s) :: s
  @callback first(s) :: valid_types() | lazy_s()
  @callback last(s) :: valid_types() | lazy_s()
  @callback select(predicate :: s, s, s) :: s
  @callback shift(s, offset :: integer, default :: nil) :: s

  # Aggregation

  @callback count(s) :: number() | lazy_s()
  @callback sum(s) :: number() | lazy_s() | nil
  @callback min(s) :: number() | Date.t() | NaiveDateTime.t() | lazy_s() | nil
  @callback max(s) :: number() | Date.t() | NaiveDateTime.t() | lazy_s() | nil
  @callback mean(s) :: float() | lazy_s() | nil
  @callback median(s) :: float() | lazy_s() | nil
  @callback variance(s) :: float() | lazy_s() | nil
  @callback standard_deviation(s) :: float() | lazy_s() | nil
  @callback quantile(s, float()) :: number | Date.t() | NaiveDateTime.t() | lazy_s() | nil
  @callback nil_count(s) :: number() | lazy_s()

  # Cumulative

  @callback cumulative_max(s, reverse? :: boolean()) :: s
  @callback cumulative_min(s, reverse? :: boolean()) :: s
  @callback cumulative_sum(s, reverse? :: boolean()) :: s

  # Local minima/maxima

  @callback peaks(s, :max | :min) :: s

  # Arithmetic

  @callback add(s | number(), s | number()) :: s
  @callback subtract(s | number(), s | number()) :: s
  @callback multiply(s | number(), s | number()) :: s
  @callback divide(s | number(), s | number()) :: s
  @callback quotient(s | neg_integer() | pos_integer(), s | neg_integer() | pos_integer()) :: s
  @callback remainder(s | neg_integer() | pos_integer(), s | neg_integer() | pos_integer()) :: s
  @callback pow(s | number(), s | number()) :: s

  # Comparisons

  @callback equal(s | valid_types(), s | valid_types()) :: s
  @callback not_equal(s | valid_types(), s | valid_types()) :: s
  @callback greater(s | valid_types(), s | valid_types()) :: s
  @callback greater_equal(s | valid_types(), s | valid_types()) :: s
  @callback less(s | valid_types(), s | valid_types()) :: s
  @callback less_equal(s | valid_types(), s | valid_types()) :: s
  @callback all_equal(s, s) :: boolean() | lazy_s()

  @callback binary_and(s, s) :: s
  @callback binary_or(s, s) :: s
  @callback binary_in(s, s) :: s

  # Float predicates
  @callback is_finite(s) :: s
  @callback is_infinite(s) :: s
  @callback is_nan(s) :: s

  # Float round
  @callback round(s, decimals :: non_neg_integer()) :: s
  @callback floor(s) :: s
  @callback ceil(s) :: s

  # Coercion

  # Sort

  @callback sort(s, descending? :: boolean(), nils_last :: boolean()) :: s
  @callback argsort(s, descending? :: boolean(), nils_last :: boolean()) :: s
  @callback reverse(s) :: s

  # Distinct

  @callback distinct(s) :: s
  @callback unordered_distinct(s) :: s
  @callback n_distinct(s) :: integer() | lazy_s()
  @callback frequencies(s) :: df

  # Rolling

  @type window_option ::
          {:weights, [float()] | nil}
          | {:min_periods, integer() | nil}
          | {:center, boolean()}

  @callback window_sum(s, window_size :: integer(), [window_option()]) :: s
  @callback window_min(s, window_size :: integer(), [window_option()]) :: s
  @callback window_max(s, window_size :: integer(), [window_option()]) :: s
  @callback window_mean(s, window_size :: integer(), [window_option()]) :: s

  # Nulls

  @callback fill_missing_with_strategy(s, :backward | :forward | :min | :max | :mean) :: s
  @callback fill_missing_with_value(s, :nan | valid_types()) :: s
  @callback is_nil(s) :: s
  @callback is_not_nil(s) :: s

  # Escape hatch

  @callback transform(s, fun) :: s

  # Inversions

  @callback unary_not(s) :: s

  # Strings

  @callback contains(s, String.t()) :: s
  @callback upcase(s) :: s
  @callback downcase(s) :: s
  @callback trim(s) :: s
  @callback trim_leading(s) :: s
  @callback trim_trailing(s) :: s

  # Date / DateTime

  @callback day_of_week(s) :: s
  @callback to_date(s) :: s
  @callback to_time(s) :: s

  # Functions

  @doc """
  Create a new `Series`.
  """
  def new(data, dtype) when dtype in @valid_dtypes do
    %Explorer.Series{data: data, dtype: dtype}
  end

  alias Inspect.Algebra, as: A
  alias Explorer.Series

  @doc """
  Default inspect implementation for backends.
  """
  def inspect(series, backend, n_rows, inspect_opts, opts \\ [])
      when is_binary(backend) and (is_integer(n_rows) or is_nil(n_rows)) and is_list(opts) do
    open = A.color("[", :list, inspect_opts)
    close = A.color("]", :list, inspect_opts)
    dtype = A.color("#{Series.dtype(series)} ", :atom, inspect_opts)

    data =
      A.container_doc(
        open,
        series |> Series.slice(0, inspect_opts.limit + 1) |> Series.to_list(),
        close,
        inspect_opts,
        &Explorer.Shared.to_string/2
      )

    A.concat([
      A.color(backend, :atom, inspect_opts),
      open,
      "#{n_rows || "???"}",
      close,
      A.line(),
      dtype,
      data
    ])
  end
end<|MERGE_RESOLUTION|>--- conflicted
+++ resolved
@@ -47,12 +47,8 @@
   @callback mask(s, mask :: s) :: s
   @callback slice(s, indices :: list()) :: s
   @callback slice(s, offset :: integer(), length :: integer()) :: s
-<<<<<<< HEAD
   @callback format(s, s) :: s
-  @callback concat(s, s) :: s
-=======
   @callback concat([s]) :: s
->>>>>>> 00b6b1f5
   @callback coalesce(s, s) :: s
   @callback first(s) :: valid_types() | lazy_s()
   @callback last(s) :: valid_types() | lazy_s()
