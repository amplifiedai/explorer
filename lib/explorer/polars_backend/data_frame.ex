--- conflicted
+++ resolved
@@ -60,16 +60,9 @@
         parse_dates
       )
 
-<<<<<<< HEAD
     case df do
-      {:ok, df} -> {:ok, Shared.to_dataframe(df)}
+      {:ok, df} -> {:ok, Shared.create_dataframe(df)}
       {:error, error} -> {:error, error}
-=======
-    case {df, names} do
-      {{:ok, df}, nil} -> {:ok, Shared.create_dataframe(df)}
-      {{:ok, df}, names} -> checked_rename(Shared.create_dataframe(df), names)
-      {{:error, error}, _} -> {:error, error}
->>>>>>> f40f3327
     end
   end
 
