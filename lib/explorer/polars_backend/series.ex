defmodule Explorer.PolarsBackend.Series do
  @moduledoc false

  alias Explorer.DataFrame
  alias Explorer.PolarsBackend.Shared
  alias Explorer.Series

  @type t :: %__MODULE__{resource: reference()}

  defstruct resource: nil

  @behaviour Explorer.Backend.Series

  defguardp is_numerical(n) when is_number(n) or n in [:nan, :infinity, :neg_infinity]

  # Conversion

  @impl true
  def from_list(data, type) when is_list(data) do
    series = Shared.from_list(data, type)
    Explorer.Backend.Series.new(series, type)
  end

  @impl true
  def from_binary(data, dtype) when is_binary(data) do
    series = Shared.from_binary(data, dtype)
    Explorer.Backend.Series.new(series, dtype)
  end

  @impl true
  def to_list(series), do: Shared.apply_series(series, :s_to_list)

  @impl true
  def to_iovec(series), do: Shared.apply_series(series, :s_to_iovec)

  @impl true
  def cast(series, dtype), do: Shared.apply_series(series, :s_cast, [Atom.to_string(dtype)])

  # Introspection

  @impl true
  def dtype(series), do: series |> Shared.apply_series(:s_dtype) |> Shared.normalise_dtype()

  @impl true
  def size(series), do: Shared.apply_series(series, :s_size)

  @impl true
  def iotype(series) do
    case Shared.apply_series(series, :s_dtype) do
      "u8" -> {:u, 8}
      "u32" -> {:u, 32}
      "i32" -> {:s, 32}
      "i64" -> {:s, 64}
      "f64" -> {:f, 64}
      "bool" -> {:u, 8}
      "date" -> {:s, 32}
      "time" -> {:s, 64}
      "datetime[ms]" -> {:s, 64}
      "datetime[μs]" -> {:s, 64}
      "datetime[ns]" -> {:s, 64}
      "cat" -> {:u, 32}
      dtype -> raise "cannot convert dtype #{inspect(dtype)} to iotype"
    end
  end

  @impl true
  def categories(%Series{dtype: :category} = series),
    do: Shared.apply_series(series, :s_categories)

  @impl true
  def categorise(%Series{dtype: :integer} = series, %Series{dtype: dtype} = categories)
      when dtype in [:string, :category],
      do: Shared.apply_series(series, :s_categorise, [categories.data])

  # Slice and dice

  @impl true
  def head(series, n_elements), do: Shared.apply_series(series, :s_head, [n_elements])

  @impl true
  def tail(series, n_elements), do: Shared.apply_series(series, :s_tail, [n_elements])

  @impl true
  def first(series), do: series[0]

  @impl true
  def last(series), do: series[-1]

  @impl true
  def shift(series, offset, nil), do: Shared.apply_series(series, :s_shift, [offset])

  @impl true
  def sample(series, n, replacement, shuffle, seed) when is_integer(n) do
    Shared.apply_series(series, :s_sample_n, [n, replacement, shuffle, seed])
  end

  @impl true
  def sample(series, frac, replacement, shuffle, seed) when is_float(frac) do
    Shared.apply_series(series, :s_sample_frac, [frac, replacement, shuffle, seed])
  end

  @impl true
  def at_every(series, every_n),
    do: Shared.apply_series(series, :s_at_every, [every_n])

  @impl true
  def mask(series, %Series{} = mask),
    do: Shared.apply_series(series, :s_mask, [mask.data])

  @impl true
  def slice(series, indices) when is_list(indices),
    do: Shared.apply_series(series, :s_slice_by_indices, [indices])

  @impl true
  def slice(series, offset, length), do: Shared.apply_series(series, :s_slice, [offset, length])

  @impl true
  def at(series, idx), do: Shared.apply_series(series, :s_at, [idx])

  @impl true
<<<<<<< HEAD
  def format(s1, s2), do: Shared.apply_series(matching_size!(s1, s2), :s_format, [s2.data])

  @impl true
  def concat(s1, s2), do: Shared.apply_series(s1, :s_concat, [s2.data])
=======
  def concat([%Series{} | _] = series) do
    polars_series = for s <- series, do: s.data

    case Explorer.PolarsBackend.Native.s_concat(polars_series) do
      {:ok, %__MODULE__{} = new_series} -> Shared.create_series(new_series)
      {:error, error} -> raise "Cannot concat series with Polars. Reason: #{inspect(error)}"
    end
  end
>>>>>>> 00b6b1f5

  @impl true
  def coalesce(s1, s2), do: Shared.apply_series(s1, :s_coalesce, [s2.data])

  @impl true
  def select(%Series{} = predicate, %Series{} = on_true, %Series{} = on_false) do
    predicate_size = size(predicate)
    on_true_size = size(on_true)
    on_false_size = size(on_false)

    if on_true_size != on_false_size do
      raise ArgumentError,
            "series in select/3 must have the same size, got: #{on_true_size} and #{on_false_size}"
    end

    if predicate_size != 1 and predicate_size != on_true_size do
      raise ArgumentError,
            "predicate in select/3 must have size of 1 or have the same size as operands, got: #{predicate_size} and #{on_true_size}"
    end

    Shared.apply_series(predicate, :s_select, [on_true.data, on_false.data])
  end

  # Aggregation

  @impl true
  def count(series), do: Shared.apply_series(series, :s_size)

  @impl true
  def nil_count(series), do: Shared.apply_series(series, :s_nil_count)

  @impl true
  def sum(series), do: Shared.apply_series(series, :s_sum)

  @impl true
  def min(series), do: Shared.apply_series(series, :s_min)

  @impl true
  def max(series), do: Shared.apply_series(series, :s_max)

  @impl true
  def mean(series), do: Shared.apply_series(series, :s_mean)

  @impl true
  def median(series), do: Shared.apply_series(series, :s_median)

  @impl true
  def variance(series), do: Shared.apply_series(series, :s_variance)

  @impl true
  def standard_deviation(series), do: Shared.apply_series(series, :s_standard_deviation)

  @impl true
  def quantile(series, quantile),
    do: Shared.apply_series(series, :s_quantile, [quantile, "nearest"])

  # Cumulative

  @impl true
  def cumulative_max(series, reverse?),
    do: Shared.apply_series(series, :s_cumulative_max, [reverse?])

  @impl true
  def cumulative_min(series, reverse?),
    do: Shared.apply_series(series, :s_cumulative_min, [reverse?])

  @impl true
  def cumulative_sum(series, reverse?),
    do: Shared.apply_series(series, :s_cumulative_sum, [reverse?])

  # Local minima/maxima

  @impl true
  def peaks(series, :max), do: Shared.apply_series(series, :s_peak_max)
  def peaks(series, :min), do: Shared.apply_series(series, :s_peak_min)

  # Arithmetic

  @impl true
  def add(left, right),
    do: Shared.apply_series(to_series(left, right), :s_add, [to_polars_series(right, left)])

  @impl true
  def subtract(left, right),
    do: Shared.apply_series(to_series(left, right), :s_subtract, [to_polars_series(right, left)])

  @impl true
  def multiply(left, right),
    do: Shared.apply_series(to_series(left, right), :s_multiply, [to_polars_series(right, left)])

  @impl true
  def divide(left, right),
    do: Shared.apply_series(to_series(left, right), :s_divide, [to_polars_series(right, left)])

  @impl true
  def quotient(left, right),
    do: Shared.apply_series(to_series(left, right), :s_quotient, [to_polars_series(right, left)])

  @impl true
  def remainder(left, right),
    do: Shared.apply_series(to_series(left, right), :s_remainder, [to_polars_series(right, left)])

  @impl true
  def pow(%Series{dtype: dtype} = left, %Series{dtype: dtype} = right),
    do: Shared.apply_series(matching_size!(left, right), :s_pow, [right.data])

  def pow(%Series{dtype: :float} = left, %Series{dtype: :integer} = right) do
    left = matching_size!(left, right)
    right = Series.cast(right, :float)
    Shared.apply_series(left, :s_pow, [right.data])
  end

  def pow(%Series{dtype: :integer} = left, %Series{dtype: :float} = right) do
    left = Series.cast(matching_size!(left, right), :float)
    Shared.apply_series(left, :s_pow, [right.data])
  end

  def pow(%Series{dtype: :integer}, exponent) when is_integer(exponent) and exponent < 0,
    do:
      raise(
        "negative exponent with an integer base is not allowed (you may explicitly cast the exponent to float if desired)"
      )

  def pow(left, exponent) when is_integer(exponent) do
    cond do
      Series.dtype(left) == :integer -> Shared.apply_series(left, :s_pow_i_rhs, [exponent])
      Series.dtype(left) == :float -> Shared.apply_series(left, :s_pow_f_rhs, [exponent / 1])
    end
  end

  def pow(left, exponent) when is_numerical(exponent),
    do: Shared.apply_series(left, :s_pow_f_rhs, [exponent])

  def pow(exponent, right) when is_integer(exponent) do
    cond do
      Series.dtype(right) == :integer -> Shared.apply_series(right, :s_pow_i_lhs, [exponent])
      Series.dtype(right) == :float -> Shared.apply_series(right, :s_pow_f_lhs, [exponent / 1])
    end
  end

  def pow(exponent, right) when is_numerical(exponent),
    do: Shared.apply_series(right, :s_pow_f_lhs, [exponent])

  # Comparisons

  @impl true
  def equal(left, right),
    do: Shared.apply_series(to_series(left, right), :s_equal, [to_polars_series(right, left)])

  @impl true
  def not_equal(left, right),
    do: Shared.apply_series(to_series(left, right), :s_not_equal, [to_polars_series(right, left)])

  @impl true
  def greater(left, right),
    do: Shared.apply_series(to_series(left, right), :s_greater, [to_polars_series(right, left)])

  @impl true
  def less(left, right),
    do: Shared.apply_series(to_series(left, right), :s_less, [to_polars_series(right, left)])

  @impl true
  def greater_equal(left, right) do
    Shared.apply_series(to_series(left, right), :s_greater_equal, [to_polars_series(right, left)])
  end

  @impl true
  def less_equal(left, right) do
    Shared.apply_series(to_series(left, right), :s_less_equal, [to_polars_series(right, left)])
  end

  @impl true
  def all_equal(%Series{} = left, %Series{} = right),
    do: Shared.apply_series(matching_size!(left, right), :s_series_equal, [right.data, true])

  @impl true
  def binary_in(%Series{} = left, %Series{} = right),
    do: Shared.apply_series(left, :s_in, [right.data])

  @impl true
  def binary_and(%Series{} = left, %Series{} = right),
    do: Shared.apply_series(matching_size!(left, right), :s_and, [right.data])

  @impl true
  def binary_or(%Series{} = left, %Series{} = right),
    do: Shared.apply_series(matching_size!(left, right), :s_or, [right.data])

  # Float predicates

  @impl true
  def is_finite(series), do: Shared.apply_series(series, :s_is_finite)

  @impl true
  def is_infinite(series), do: Shared.apply_series(series, :s_is_infinite)

  @impl true
  def is_nan(series), do: Shared.apply_series(series, :s_is_nan)

  # Sort

  @impl true
  def sort(series, descending?, nils_last?)
      when is_boolean(descending?) and is_boolean(nils_last?) do
    Shared.apply_series(series, :s_sort, [descending?, nils_last?])
  end

  @impl true
  def argsort(series, descending?, nils_last?)
      when is_boolean(descending?) and is_boolean(nils_last?) do
    Shared.apply_series(series, :s_argsort, [descending?, nils_last?])
  end

  @impl true
  def reverse(series), do: Shared.apply_series(series, :s_reverse)

  # Distinct

  @impl true
  def distinct(series), do: Shared.apply_series(series, :s_distinct)

  @impl true
  def unordered_distinct(series), do: Shared.apply_series(series, :s_unordered_distinct)

  @impl true
  def n_distinct(series), do: Shared.apply_series(series, :s_n_distinct)

  @impl true
  def frequencies(series) do
    Shared.apply(:s_frequencies, [series.data])
    |> Shared.create_dataframe()
    |> DataFrame.rename(["values", "counts"])
  end

  # Window

  @impl true
  def window_max(series, window_size, opts) do
    window_function(:s_window_max, series, window_size, opts)
  end

  @impl true
  def window_mean(series, window_size, opts) do
    window_function(:s_window_mean, series, window_size, opts)
  end

  @impl true
  def window_min(series, window_size, opts) do
    window_function(:s_window_min, series, window_size, opts)
  end

  @impl true
  def window_sum(series, window_size, opts) do
    window_function(:s_window_sum, series, window_size, opts)
  end

  defp window_function(operation, series, window_size, opts) do
    weights = Keyword.fetch!(opts, :weights)
    min_periods = Keyword.fetch!(opts, :min_periods)
    center = Keyword.fetch!(opts, :center)

    Shared.apply_series(series, operation, [window_size, weights, min_periods, center])
  end

  # Missing values

  @impl true
  def fill_missing_with_strategy(series, strategy),
    do: Shared.apply_series(series, :s_fill_missing_with_strategy, [Atom.to_string(strategy)])

  @impl true
  def fill_missing_with_value(series, value) when is_atom(value) and not is_boolean(value) do
    Shared.apply_series(series, :s_fill_missing_with_atom, [Atom.to_string(value)])
  end

  def fill_missing_with_value(series, value) do
    operation =
      cond do
        is_float(value) -> :s_fill_missing_with_float
        is_integer(value) -> :s_fill_missing_with_int
        is_binary(value) -> :s_fill_missing_with_bin
        is_boolean(value) -> :s_fill_missing_with_boolean
        is_struct(value, Date) -> :s_fill_missing_with_date
        is_struct(value, NaiveDateTime) -> :s_fill_missing_with_datetime
      end

    Shared.apply_series(series, operation, [value])
  end

  @impl true
  def is_nil(series), do: Shared.apply_series(series, :s_is_null)

  @impl true
  def is_not_nil(series), do: Shared.apply_series(series, :s_is_not_null)

  @impl true
  def transform(series, fun) do
    series
    |> Series.to_list()
    |> Enum.map(fun)
    |> Series.from_list(backend: Explorer.PolarsBackend)
  end

  @impl true
  def inspect(series, opts) do
    Explorer.Backend.Series.inspect(series, "Polars", Series.size(series), opts)
  end

  # Inversions

  @impl true
  def unary_not(%Series{} = series), do: Shared.apply_series(series, :s_not, [])

  # Strings

  @impl true
  def contains(series, pattern),
    do: Shared.apply_series(series, :s_contains, [pattern])

  @impl true
  def upcase(series),
    do: Shared.apply_series(series, :s_upcase)

  @impl true
  def downcase(series),
    do: Shared.apply_series(series, :s_downcase)

  @impl true
  def trim(series),
    do: Shared.apply_series(series, :s_trim)

  @impl true
  def trim_leading(series),
    do: Shared.apply_series(series, :s_trim_leading)

  @impl true
  def trim_trailing(series),
    do: Shared.apply_series(series, :s_trim_trailing)

  # Float round
  @impl true
  def round(series, decimals),
    do: Shared.apply_series(series, :s_round, [decimals])

  @impl true
  def floor(series),
    do: Shared.apply_series(series, :s_floor)

  @impl true
  def ceil(series),
    do: Shared.apply_series(series, :s_ceil)

  # Date / DateTime
  @impl true
  def day_of_week(series),
    do: Shared.apply_series(series, :s_day_of_week)

  @impl true
  def to_date(series),
    do: Shared.apply_series(series, :s_to_date)

  @impl true
  def to_time(series),
    do: Shared.apply_series(series, :s_to_time)

  # Polars specific functions

  def name(series), do: Shared.apply_series(series, :s_name)
  def rename(series, name), do: Shared.apply_series(series, :s_rename, [name])

  # Helpers

  defp to_series(%Series{} = series, %Series{} = other), do: matching_size!(series, other)
  defp to_series(%Series{} = series, _other), do: series
  defp to_series(series, other), do: to_mod_series(series, other, __MODULE__)

  defp to_polars_series(%Series{data: data}, _other), do: data
  defp to_polars_series(series, other), do: to_mod_series(series, other, Shared)

  defp matching_size!(series, other) do
    case size(series) do
      1 ->
        series

      i ->
        case size(other) do
          1 ->
            series

          ^i ->
            series

          j ->
            raise ArgumentError,
                  "series must either have the same size or one of them must have size of 1, got: #{i} and #{j}"
        end
    end
  end

  defp to_mod_series(value, %{dtype: :float}, mod) when is_integer(value),
    do: mod.from_list([1.0 * value], :float)

  defp to_mod_series(value, %{dtype: :integer}, mod) when is_float(value),
    do: mod.from_list([value], :float)

  defp to_mod_series(value, %{dtype: dtype}, mod),
    do: mod.from_list([value], dtype)
end

defimpl Inspect, for: Explorer.PolarsBackend.Series do
  import Inspect.Algebra

  def inspect(s, _opts) do
    doc =
      case Explorer.PolarsBackend.Native.s_as_str(s) do
        {:ok, str} -> str
        {:error, _} -> inspect(s.resource)
      end
      |> String.split("\n")
      |> Enum.intersperse(line())
      |> then(&concat([line() | &1]))
      |> nest(2)

    concat(["#Explorer.PolarsBackend.Series<", doc, line(), ">"])
  end
end<|MERGE_RESOLUTION|>--- conflicted
+++ resolved
@@ -118,12 +118,9 @@
   def at(series, idx), do: Shared.apply_series(series, :s_at, [idx])
 
   @impl true
-<<<<<<< HEAD
   def format(s1, s2), do: Shared.apply_series(matching_size!(s1, s2), :s_format, [s2.data])
 
   @impl true
-  def concat(s1, s2), do: Shared.apply_series(s1, :s_concat, [s2.data])
-=======
   def concat([%Series{} | _] = series) do
     polars_series = for s <- series, do: s.data
 
@@ -132,7 +129,6 @@
       {:error, error} -> raise "Cannot concat series with Polars. Reason: #{inspect(error)}"
     end
   end
->>>>>>> 00b6b1f5
 
   @impl true
   def coalesce(s1, s2), do: Shared.apply_series(s1, :s_coalesce, [s2.data])
