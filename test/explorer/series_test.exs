defmodule Explorer.SeriesTest do
  use ExUnit.Case, async: true

  alias Explorer.Series

  doctest Explorer.Series

  test "defines doc metadata" do
    {:docs_v1, _, :elixir, "text/markdown", _docs, _metadata, entries} =
      Code.fetch_docs(Explorer.Series)

    for {{:function, name, arity}, _ann, _signature, docs, metadata} <- entries,
        is_map(docs) and map_size(docs) > 0,
        metadata[:type] not in [
          :shape,
          :introspection,
          :aggregation,
          :conversion,
          :window,
          :element_wise,
          :float_wise,
          :string_wise,
          :date_wise
        ] do
      flunk("invalid @doc type: #{inspect(metadata[:type])} for #{name}/#{arity}")
    end
  end

  describe "from_list/1" do
    test "with integers" do
      s = Series.from_list([1, 2, 3])

      assert Series.to_list(s) === [1, 2, 3]
      assert Series.dtype(s) == :integer
    end

    test "with floats" do
      s = Series.from_list([1, 2.4, 3])
      assert Series.to_list(s) === [1.0, 2.4, 3.0]
      assert Series.dtype(s) == :float
    end

    test "with binaries" do
      s = Series.from_list([<<228, 146, 51>>, <<22, 197, 116>>, <<42, 209, 236>>], dtype: :binary)
      assert Series.to_list(s) === [<<228, 146, 51>>, <<22, 197, 116>>, <<42, 209, 236>>]
      assert Series.dtype(s) == :binary
    end

    test "with strings" do
      s = Series.from_list(["a", "b", "c"])
      assert Series.to_list(s) === ["a", "b", "c"]
      assert Series.dtype(s) == :string
    end

    test "with binaries from strings" do
      s = Series.from_list(["a", "b", "c"], dtype: :binary)
      assert Series.to_list(s) === ["a", "b", "c"]
      assert Series.dtype(s) == :binary
    end

    test "mixing binaries and strings" do
      s = Series.from_list([<<228, 146, 51>>, "hello", <<42, 209, 236>>], dtype: :binary)
      assert Series.to_list(s) === [<<228, 146, 51>>, <<"hello">>, <<42, 209, 236>>]
      assert Series.dtype(s) == :binary
    end

    test "mixing types" do
      assert_raise ArgumentError, fn ->
        s = Series.from_list([1, "foo", 3])
        Series.to_list(s)
      end
    end

    test "with binaries without passing the dtype" do
      assert_raise ArgumentError, fn ->
        Series.from_list([<<228, 146, 51>>, <<22, 197, 116>>, <<42, 209, 236>>])
      end
    end

    test "with strings as categories" do
      s = Series.from_list(["a", "b", "c"], dtype: :category)
      assert Series.to_list(s) === ["a", "b", "c"]
      assert Series.dtype(s) == :category
    end
  end

  describe "fetch/2" do
    test "integer series" do
      s = Series.from_list([1, 2, 3, nil, 5])
      assert s[0] === 1
      assert s[0..1] |> Series.to_list() === [1, 2]
      assert s[[0, 1]] |> Series.to_list() === [1, 2]

      assert s[3] == nil
      assert s[-1] == 5
    end

    test "float series" do
      s = Series.from_list([1.2, 2.3, 3.4, nil, 5.6])
      assert s[0] === 1.2
      assert s[0..1] |> Series.to_list() === [1.2, 2.3]
      assert s[[0, 1]] |> Series.to_list() === [1.2, 2.3]

      assert s[3] == nil
      assert s[-1] == 5.6
    end

    test "string series" do
      s = Series.from_list(["a", "b", nil, "d"])
      assert s[0] === "a"
      assert s[2] == nil
      assert s[-1] == "d"
    end

    test "categorical series" do
      s = Series.from_list(["a", "b", nil, "d"], dtype: :category)
      assert s[0] === "a"
      assert s[2] == nil
      assert s[-1] == "d"
    end
  end

  test "pop/2" do
    s = Series.from_list([1, 2, 3])
    assert {1, %Series{} = s1} = Access.pop(s, 0)
    assert Series.to_list(s1) == [2, 3]
    assert {%Series{} = s2, %Series{} = s3} = Access.pop(s, 0..1)
    assert Series.to_list(s2) == [1, 2]
    assert Series.to_list(s3) == [3]
    assert {%Series{} = s4, %Series{} = s5} = Access.pop(s, [0, 1])
    assert Series.to_list(s4) == [1, 2]
    assert Series.to_list(s5) == [3]
  end

  test "get_and_update/3" do
    s = Series.from_list([1, 2, 3])

    assert {2, %Series{} = s2} =
             Access.get_and_update(s, 1, fn current_value ->
               {current_value, current_value * 2}
             end)

    assert Series.to_list(s2) == [1, 4, 3]
  end

  describe "fill_missing/2" do
    test "with literals" do
      s1 = Series.from_list([true, false, nil])
      assert Series.fill_missing(s1, true) |> Series.to_list() == [true, false, true]
      assert Series.fill_missing(s1, false) |> Series.to_list() == [true, false, false]
    end

<<<<<<< HEAD
    test "with integer" do
      s1 = Series.from_list([1, 2, nil, 4])
      assert Series.fill_missing(s1, 3) |> Series.to_list() == [1, 2, 3, 4]
    end

    test "with float" do
      s1 = Series.from_list([1.0, 2.0, nil, 4.0])
      assert Series.fill_missing(s1, 3.5) |> Series.to_list() == [1.0, 2.0, 3.5, 4.0]
    end

    test "with string" do
      s1 = Series.from_list(["1", "2", nil, "4"])
      assert Series.fill_missing(s1, "3") |> Series.to_list() == ["1", "2", "3", "4"]
    end

    test "with date" do
      s1 = Series.from_list([~D[2023-01-17], ~D[2023-01-18], nil, ~D[2023-01-09]])

      assert Series.fill_missing(s1, ~D[2023-01-19]) |> Series.to_list() == [
               ~D[2023-01-17],
               ~D[2023-01-18],
               ~D[2023-01-19],
               ~D[2023-01-09]
             ]
    end

    test "with datetime" do
      s1 =
        Series.from_list([
          ~N[2023-01-17 20:00:56.576456],
          ~N[2023-01-18 20:30:56.576456],
          nil,
          ~N[2023-01-09 21:00:56.576456]
        ])

      assert Series.fill_missing(s1, ~N[2023-01-19 20:00:56.576456]) |> Series.to_list() == [
               ~N[2023-01-17 20:00:56.576456],
               ~N[2023-01-18 20:30:56.576456],
               ~N[2023-01-19 20:00:56.576456],
               ~N[2023-01-09 21:00:56.576456]
             ]
    end

=======
>>>>>>> e077d915
    test "with nan" do
      s1 = Series.from_list([1.0, 2.0, nil, 4.5])
      assert Series.fill_missing(s1, :nan) |> Series.to_list() == [1.0, 2.0, :nan, 4.5]
    end

    test "non-float series with nan" do
      s1 = Series.from_list([1, 2, nil, 4])

<<<<<<< HEAD
      assert_raise ArgumentError, fn ->
        Series.fill_missing(s1, :nan)
      end
    end

    test "with forward strategy" do
      s1 = Series.from_list([1, 2, nil, 4])
      assert Series.fill_missing(s1, :forward) |> Series.to_list() == [1, 2, 2, 4]
    end

    test "with backward strategy" do
      s1 = Series.from_list([1, 2, nil, 4])
      assert Series.fill_missing(s1, :backward) |> Series.to_list() == [1, 2, 4, 4]
    end

    test "with max strategy" do
      s1 = Series.from_list([1, 2, nil, 10, 5])
      assert Series.fill_missing(s1, :max) |> Series.to_list() == [1, 2, 10, 10, 5]
    end

    test "boolean series with max strategy" do
      s1 = Series.from_list([true, nil, false])
      assert Series.fill_missing(s1, :max) |> Series.to_list() == [true, true, false]
    end

    test "date series with max strategy" do
      s1 = Series.from_list([~D[2023-01-18], ~D[2023-01-17], nil, ~D[2023-01-09]])

      assert Series.fill_missing(s1, :max) |> Series.to_list() == [
               ~D[2023-01-18],
               ~D[2023-01-17],
               ~D[2023-01-18],
               ~D[2023-01-09]
             ]
    end

    test "datetime series with max strategy" do
      s1 =
        Series.from_list([
          ~N[2023-01-17 20:00:56.576456],
          ~N[2023-01-18 20:30:56.576456],
          nil,
          ~N[2023-01-09 21:00:56.576456],
          ~N[2023-01-18 23:35:56.576456]
        ])

      assert Series.fill_missing(s1, :max) |> Series.to_list() == [
               ~N[2023-01-17 20:00:56.576456],
               ~N[2023-01-18 20:30:56.576456],
               ~N[2023-01-18 23:35:56.576456],
               ~N[2023-01-09 21:00:56.576456],
               ~N[2023-01-18 23:35:56.576456]
             ]
    end

    test "with min strategy" do
      s1 = Series.from_list([1, 2, nil, 5])
      assert Series.fill_missing(s1, :min) |> Series.to_list() == [1, 2, 1, 5]
    end

    test "boolean series with min strategy" do
      s1 = Series.from_list([true, nil, false])
      assert Series.fill_missing(s1, :min) |> Series.to_list() == [true, false, false]
    end

    test "date series with min strategy" do
      s1 = Series.from_list([~D[2023-01-18], ~D[2023-01-17], nil, ~D[2023-01-09]])

      assert Series.fill_missing(s1, :min) |> Series.to_list() == [
               ~D[2023-01-18],
               ~D[2023-01-17],
               ~D[2023-01-09],
               ~D[2023-01-09]
             ]
    end

    test "datetime series with min strategy" do
      s1 =
        Series.from_list([
          ~N[2023-01-17 20:00:56.576456],
          ~N[2023-01-18 20:30:56.576456],
          nil,
          ~N[2023-01-09 21:00:56.576456],
          ~N[2023-01-18 23:35:56.576456]
        ])

      assert Series.fill_missing(s1, :min) |> Series.to_list() == [
               ~N[2023-01-17 20:00:56.576456],
               ~N[2023-01-18 20:30:56.576456],
               ~N[2023-01-09 21:00:56.576456],
               ~N[2023-01-09 21:00:56.576456],
               ~N[2023-01-18 23:35:56.576456]
             ]
    end

    test "with mean strategy" do
      s1 = Series.from_list([1, 3, nil, 5])
      assert Series.fill_missing(s1, :mean) |> Series.to_list() == [1, 3, 3, 5]
    end

    test "date series with mean strategy" do
      s1 = Series.from_list([~D[2023-01-18], ~D[2023-06-17], nil, ~D[2023-01-09]])

      assert Series.fill_missing(s1, :mean) |> Series.to_list() == [
               ~D[2023-01-18],
               ~D[2023-06-17],
               ~D[2023-03-06],
               ~D[2023-01-09]
             ]
    end

    test "datetime series with mean strategy" do
      s1 =
        Series.from_list([
          ~N[2023-01-18 20:30:56.576456],
          ~N[2023-06-17 20:00:56.576456],
          nil,
          ~N[2023-01-09 21:00:56.576456]
        ])

      assert Series.fill_missing(s1, :mean) |> Series.to_list() == [
               ~N[2023-01-18 20:30:56.576456],
               ~N[2023-06-17 20:00:56.576456],
               ~N[2023-03-06 20:30:56.576456],
               ~N[2023-01-09 21:00:56.576456]
             ]
    end

    test "boolean series with mean strategy" do
      s1 = Series.from_list([true, nil, false])

      assert_raise RuntimeError, fn ->
        Series.fill_missing(s1, :mean)
      end
=======
      assert_raise ArgumentError,
                   "fill_missing with :nan values require a :float series, got :integer",
                   fn ->
                     Series.fill_missing(s1, :nan)
                   end
    end

    test "with infinity" do
      s1 = Series.from_list([1.0, 2.0, nil, 4.5])
      assert Series.fill_missing(s1, :infinity) |> Series.to_list() == [1.0, 2.0, :infinity, 4.5]
    end

    test "non-float series with infinity" do
      s1 = Series.from_list([1, 2, nil, 4])

      assert_raise ArgumentError,
                   "fill_missing with :infinity values require a :float series, got :integer",
                   fn ->
                     Series.fill_missing(s1, :infinity)
                   end
    end

    test "with neg_infinity" do
      s1 = Series.from_list([1.0, 2.0, nil, 4.5])

      assert Series.fill_missing(s1, :neg_infinity) |> Series.to_list() == [
               1.0,
               2.0,
               :neg_infinity,
               4.5
             ]
    end

    test "non-float series with neg_infinity" do
      s1 = Series.from_list([1, 2, nil, 4])

      assert_raise ArgumentError,
                   "fill_missing with :neg_infinity values require a :float series, got :integer",
                   fn ->
                     Series.fill_missing(s1, :neg_infinity)
                   end
>>>>>>> e077d915
    end
  end

  describe "equal/2" do
    test "compare boolean series" do
      s1 = Series.from_list([true, false, true])
      s2 = Series.from_list([false, true, true])
      assert s1 |> Series.equal(s2) |> Series.to_list() == [false, false, true]
    end

    test "compare integer series" do
      s1 = Series.from_list([1, 0, 2])
      s2 = Series.from_list([1, 0, 3])

      assert s1 |> Series.equal(s2) |> Series.to_list() == [true, true, false]
    end

    test "compare integer series with a scalar value on the right-hand side" do
      s1 = Series.from_list([1, 0, 2])
      assert s1 |> Series.equal(2) |> Series.to_list() == [false, false, true]

      s2 = Series.from_list(["foo", "bar", "baz"])
      assert s2 |> Series.equal("baz") |> Series.to_list() == [false, false, true]
    end

    test "compare integer series with a scalar value on the left-hand side" do
      s1 = Series.from_list([1, 0, 2])
      assert 2 |> Series.equal(s1) |> Series.to_list() == [false, false, true]

      s2 = Series.from_list(["foo", "bar", "baz"])
      assert "baz" |> Series.equal(s2) |> Series.to_list() == [false, false, true]
    end
  end

  describe "not_equal/2" do
    test "compare boolean series" do
      s1 = Series.from_list([true, false, true])
      s2 = Series.from_list([false, true, true])

      assert s1 |> Series.not_equal(s2) |> Series.to_list() == [true, true, false]
    end

    test "compare integer series" do
      s1 = Series.from_list([1, 0, 2])
      s2 = Series.from_list([1, 0, 3])

      assert s1 |> Series.not_equal(s2) |> Series.to_list() == [false, false, true]
    end

    test "compare integer series with a scalar value on the right-hand side" do
      s1 = Series.from_list([1, 0, 2])

      assert s1 |> Series.not_equal(2) |> Series.to_list() == [true, true, false]
    end

    test "compare integer series with a scalar value on the left-hand side" do
      s1 = Series.from_list([1, 0, 2])

      assert 2 |> Series.not_equal(s1) |> Series.to_list() == [true, true, false]
    end
  end

  describe "greater/2" do
    test "compare integer series" do
      s1 = Series.from_list([1, 0, 3])
      s2 = Series.from_list([1, 0, 2])

      assert s1 |> Series.greater(s2) |> Series.to_list() == [false, false, true]
    end

    test "compare integer series with a scalar value on the right-hand side" do
      s1 = Series.from_list([1, 0, 2, 3])

      assert s1 |> Series.greater(2) |> Series.to_list() == [false, false, false, true]
    end

    test "compare integer series with a scalar value on the left-hand side" do
      s1 = Series.from_list([1, 0, 2, 3])

      assert 2 |> Series.greater(s1) |> Series.to_list() == [true, true, false, false]
    end
  end

  describe "greater_equal/2" do
    test "compare integer series" do
      s1 = Series.from_list([1, 0, 2])
      s2 = Series.from_list([1, 0, 3])

      assert s1 |> Series.greater_equal(s2) |> Series.to_list() == [true, true, false]
    end

    test "compare integer series with a scalar value on the right-hand side" do
      s1 = Series.from_list([1, 0, 2, 3])

      assert s1 |> Series.greater_equal(2) |> Series.to_list() == [false, false, true, true]
    end

    test "compare integer series with a scalar value on the left-hand side" do
      s1 = Series.from_list([1, 0, 2, 3])

      assert 2 |> Series.greater_equal(s1) |> Series.to_list() == [true, true, true, false]
    end
  end

  describe "less/2" do
    test "compare integer series" do
      s1 = Series.from_list([1, 0, 2])
      s2 = Series.from_list([1, 0, 3])

      assert s1 |> Series.less(s2) |> Series.to_list() == [false, false, true]
    end

    test "compare integer series with a scalar value on the right-hand side" do
      s1 = Series.from_list([1, 0, 2, 3])

      assert s1 |> Series.less(2) |> Series.to_list() == [true, true, false, false]
    end

    test "compare integer series with a scalar value on the left-hand side" do
      s1 = Series.from_list([1, 0, 2, 3])

      assert 2 |> Series.less(s1) |> Series.to_list() == [false, false, false, true]
    end
  end

  describe "less_equal/2" do
    test "compare integer series" do
      s1 = Series.from_list([1, 0, 2])
      s2 = Series.from_list([1, 0, 3])

      assert s1 |> Series.less_equal(s2) |> Series.to_list() == [true, true, true]
    end

    test "compare integer series with a scalar value on the right-hand side" do
      s1 = Series.from_list([1, 0, 2, 3])

      assert s1 |> Series.less_equal(2) |> Series.to_list() == [true, true, true, false]
    end

    test "compare integer series with a scalar value on the left-hand side" do
      s1 = Series.from_list([1, 0, 2, 3])

      assert 2 |> Series.less_equal(s1) |> Series.to_list() == [false, false, true, true]
    end
  end

  describe "in/2" do
    test "with boolean series" do
      s1 = Series.from_list([true, false, true])
      s2 = Series.from_list([false, false, false, false])

      assert s1 |> Series.in(s2) |> Series.to_list() == [false, true, false]
    end

    test "with integer series" do
      s1 = Series.from_list([1, 2, 3])
      s2 = Series.from_list([1, 0, 3])

      assert s1 |> Series.in(s2) |> Series.to_list() == [true, false, true]
    end

    test "with float series" do
      s1 = Series.from_list([1.0, 2.0, 3.0])
      s2 = Series.from_list([1.0, 0.0, 3.0])

      assert s1 |> Series.in(s2) |> Series.to_list() == [true, false, true]
    end

    test "with binary series" do
      s1 = Series.from_list([<<239, 191, 19>>, <<2>>, <<3>>], dtype: :binary)
      s2 = Series.from_list([<<239, 191, 19>>, <<0>>, <<3>>], dtype: :binary)

      assert s1 |> Series.in(s2) |> Series.to_list() == [true, false, true]
    end

    test "with string series" do
      s1 = Series.from_list(["1", "2", "3"])
      s2 = Series.from_list(["1", "0", "3"])

      assert s1 |> Series.in(s2) |> Series.to_list() == [true, false, true]
    end

    test "with date series" do
      s1 = Series.from_list([~D[2023-01-17], ~D[2023-01-18], ~D[2023-01-09]])
      s2 = Series.from_list([~D[2023-01-17], ~D[2023-01-04], ~D[2023-01-09]])

      assert s1 |> Series.in(s2) |> Series.to_list() == [true, false, true]
    end

    test "with datetime series" do
      s1 =
        Series.from_list([
          ~N[2023-01-17 20:00:56.576456Z],
          ~N[2023-01-18 20:30:56.576456Z],
          ~N[2023-01-09 21:00:56.576456Z]
        ])

      s2 =
        Series.from_list([
          ~N[2023-01-17 20:00:56.576456Z],
          ~N[2023-01-04 22:00:56.576456Z],
          ~N[2023-01-09 21:00:56.576456Z]
        ])

      assert s1 |> Series.in(s2) |> Series.to_list() == [true, false, true]
    end

    test "with a list on the right-hand side" do
      s1 = Series.from_list([1, 2, 3])
      l1 = [1, 0, 3]

      assert s1 |> Series.in(l1) |> Series.to_list() == [true, false, true]
    end

    test "with a smaller series on the right-hand side" do
      s1 = Series.from_list([1, 2, 3])
      s2 = Series.from_list([1, 3])

      assert s1 |> Series.in(s2) |> Series.to_list() == [true, false, true]
    end

    test "with a bigger series on the right-hand side" do
      s1 = Series.from_list([1, 2, 3])
      s2 = Series.from_list([1, 3, 5, 10])

      assert s1 |> Series.in(s2) |> Series.to_list() == [true, false, true]
    end

    test "compare boolean series with an integer series" do
      s1 = Series.from_list([true, false, true])
      s2 = Series.from_list([0, 1])

      assert_raise ArgumentError, fn ->
        Series.in(s1, s2)
      end
    end

    test "compare integer series with a float series" do
      s1 = Series.from_list([1, 2, 3])
      s2 = Series.from_list([1.0, 0.5, 3.0])

      assert s1 |> Series.in(s2) |> Series.to_list() == [true, false, true]
    end

    test "compare integer series with a string series" do
      s1 = Series.from_list([1, 2, 3])
      s2 = Series.from_list(["1", "0", "3"])

      assert_raise ArgumentError, fn ->
        Series.in(s1, s2)
      end
    end

    test "compare string series with a binary series" do
      s1 = Series.from_list(["1", "2", "3"])
      s2 = Series.from_list([<<1>>, <<0>>, <<"3">>], dtype: :binary)

      assert_raise ArgumentError, fn ->
        Series.in(s1, s2)
      end
    end

    test "compare date series with a datetime series" do
      s1 = Series.from_list([~D[2023-01-17], ~D[2023-01-18], ~D[2023-01-09]])

      s2 =
        Series.from_list([
          ~N[2023-01-17 20:00:56.576456Z],
          ~N[2023-01-04 22:00:56.576456Z],
          ~N[2023-01-09 21:00:56.576456Z]
        ])

      assert_raise ArgumentError, fn ->
        Series.in(s1, s2)
      end
    end
  end

  describe "iotype/1" do
    test "integer series" do
      s = Series.from_list([1, 2, 3])
      assert Series.iotype(s) == {:s, 64}
    end

    test "float series" do
      s = Series.from_list([1.2, 2.3, 3.4])
      assert Series.iotype(s) == {:f, 64}
    end

    test "boolean series" do
      s = Series.from_list([true, false, true])
      assert Series.iotype(s) == {:u, 8}
    end

    test "date series" do
      s = Series.from_list([~D[1999-12-31], ~D[1989-01-01]])
      assert Series.iotype(s) == {:s, 32}
    end

    test "datetime series" do
      s = Series.from_list([~N[2022-09-12 22:21:46.250899]])
      assert Series.iotype(s) == {:s, 64}
    end
  end

  describe "add/2" do
    test "adding two series together" do
      s1 = Series.from_list([1, 2, 3])
      s2 = Series.from_list([4, 5, 6])

      s3 = Series.add(s1, s2)

      assert s3.dtype == :integer
      assert Series.to_list(s3) == [5, 7, 9]
    end

    test "adding a series with an integer scalar value on the right-hand side" do
      s1 = Series.from_list([1, 2, 3])

      s2 = Series.add(s1, -2)

      assert s2.dtype == :integer
      assert Series.to_list(s2) == [-1, 0, 1]
    end

    test "adding a series with an integer scalar value on the left-hand side" do
      s1 = Series.from_list([1, 2, 3])

      s2 = Series.add(-2, s1)

      assert Series.to_list(s2) == [-1, 0, 1]
    end

    test "adding a series with a float scalar value on the right-hand side" do
      s1 = Series.from_list([1, 2, 3])

      s2 = Series.add(s1, 1.1)
      assert s2.dtype == :float

      assert Series.to_list(s2) == [2.1, 3.1, 4.1]
    end

    test "adding a series with a float scalar value on the left-hand side" do
      s1 = Series.from_list([1, 2, 3])

      s2 = Series.add(1.1, s1)
      assert s2.dtype == :float

      assert Series.to_list(s2) == [2.1, 3.1, 4.1]
    end
  end

  describe "subtract/2" do
    test "subtracting two series together" do
      s1 = Series.from_list([1, 2, 3])
      s2 = Series.from_list([4, 5, 6])

      s3 = Series.subtract(s1, s2)

      assert s3.dtype == :integer
      assert Series.to_list(s3) == [-3, -3, -3]
    end

    test "subtracting a series with an integer scalar value on the right-hand side" do
      s1 = Series.from_list([1, 2, 3])

      s2 = Series.subtract(s1, -2)

      assert s2.dtype == :integer
      assert Series.to_list(s2) == [3, 4, 5]
    end

    test "subtracting a series with an integer scalar value on the left-hand side" do
      s1 = Series.from_list([1, 2, 3])

      s2 = Series.subtract(-2, s1)

      assert Series.to_list(s2) == [-3, -4, -5]
    end

    test "subtracting a series with a float scalar value on the right-hand side" do
      s1 = Series.from_list([1, 2, 3])

      s2 = Series.subtract(s1, 1.5)
      assert s2.dtype == :float

      assert Series.to_list(s2) == [-0.5, 0.5, 1.5]
    end

    test "subtracting a series with a float scalar value on the left-hand side" do
      s1 = Series.from_list([1, 2, 3])

      s2 = Series.subtract(1.5, s1)
      assert s2.dtype == :float

      assert Series.to_list(s2) == [0.5, -0.5, -1.5]
    end
  end

  describe "multiply/2" do
    test "multiplying two series together" do
      s1 = Series.from_list([1, 2, 3])
      s2 = Series.from_list([4, 5, 6])

      s3 = Series.multiply(s1, s2)

      assert s3.dtype == :integer
      assert Series.to_list(s3) == [4, 10, 18]
    end

    test "multiplying a series with an integer scalar value on the right-hand side" do
      s1 = Series.from_list([1, 2, 3])

      s2 = Series.multiply(s1, -2)

      assert s2.dtype == :integer
      assert Series.to_list(s2) == [-2, -4, -6]
    end

    test "multiplying a series with an integer scalar value on the left-hand side" do
      s1 = Series.from_list([1, 2, 3])

      s2 = Series.multiply(-2, s1)

      assert s2.dtype == :integer
      assert Series.to_list(s2) == [-2, -4, -6]
    end

    test "multiplying a series with a float scalar value on the right-hand side" do
      s1 = Series.from_list([1, 2, 3])

      s2 = Series.multiply(s1, -2.5)

      assert s2.dtype == :float
      assert Series.to_list(s2) == [-2.5, -5.0, -7.5]
    end

    test "multiplying a series with a float scalar value on the left-hand side" do
      s1 = Series.from_list([1, 2, 3])

      s2 = Series.multiply(-2.5, s1)

      assert s2.dtype == :float
      assert Series.to_list(s2) == [-2.5, -5.0, -7.5]
    end
  end

  describe "divide/2" do
    test "dividing two series together" do
      s1 = Series.from_list([1, 2, 3])
      s2 = Series.from_list([4, 5, 6])

      s3 = Series.divide(s2, s1)

      assert s3.dtype == :float
      assert Series.to_list(s3) == [4.0, 2.5, 2.0]
    end

    test "dividing a series with an integer scalar value on the right-hand side" do
      s1 = Series.from_list([1, 2, 3])

      s2 = Series.divide(s1, -2)

      assert s2.dtype == :float
      assert Series.to_list(s2) == [-0.5, -1, -1.5]
    end

    test "dividing a series with an integer scalar value on the left-hand side" do
      s1 = Series.from_list([1, 2, 5])

      s2 = Series.divide(-2, s1)

      assert s2.dtype == :float
      assert Series.to_list(s2) == [-2.0, -1.0, -0.4]
    end

    test "dividing a series with a float scalar value on the right-hand side" do
      s1 = Series.from_list([1, 2, 3])

      s2 = Series.divide(s1, -2.5)

      assert s2.dtype == :float
      assert Series.to_list(s2) == [-0.4, -0.8, -1.2]
    end

    test "dividing a series with a float scalar value on the left-hand side" do
      s1 = Series.from_list([1, 2, 3])

      s2 = Series.divide(-3.12, s1)

      assert s2.dtype == :float
      assert Series.to_list(s2) == [-3.12, -1.56, -1.04]
    end
  end

  describe "quotient/2" do
    test "quotient of two series" do
      s1 = Series.from_list([10, 11, 15])
      s2 = Series.from_list([2, 2, 2])

      s3 = Series.quotient(s1, s2)

      assert s3.dtype == :integer
      assert Series.to_list(s3) == [5, 5, 7]
    end

    test "quotient of a series with an integer scalar value on the right-hand side" do
      s1 = Series.from_list([10, 11, 15])

      s2 = Series.quotient(s1, -2)

      assert s2.dtype == :integer
      assert Series.to_list(s2) == [-5, -5, -7]
    end

    test "quotient of a series with an integer scalar value on the left-hand side" do
      s1 = Series.from_list([10, 20, 25])

      s2 = Series.quotient(101, s1)

      assert s2.dtype == :integer
      assert Series.to_list(s2) == [10, 5, 4]
    end
  end

  describe "remainder/2" do
    test "remainder of two series" do
      s1 = Series.from_list([10, 11, 19])
      s2 = Series.from_list([2, 2, 2])

      s3 = Series.remainder(s1, s2)

      assert s3.dtype == :integer
      assert Series.to_list(s3) == [0, 1, 1]
    end

    test "remainder of a series with an integer scalar value on the right-hand side" do
      s1 = Series.from_list([10, 11, 15])

      s2 = Series.remainder(s1, -2)

      assert s2.dtype == :integer
      assert Series.to_list(s2) == [0, 1, 1]
    end

    test "remainder of a series with an integer scalar value on the left-hand side" do
      s1 = Series.from_list([10, 20, 25])

      s2 = Series.remainder(101, s1)

      assert s2.dtype == :integer
      assert Series.to_list(s2) == [1, 1, 1]
    end
  end

  describe "pow/2" do
    test "pow of a series with an integer scalar value on the right-hand side" do
      s1 = Series.from_list([1, 2, 3])

      result = Series.pow(s1, 2)

      assert result.dtype == :integer
      assert Series.to_list(result) == [1, 4, 9]
    end

    test "pow of a series with an float scalar value on the right-hand side" do
      s1 = Series.from_list([1, 2, 3])

      result = Series.pow(s1, 2.0)

      assert result.dtype == :float
      assert Series.to_list(result) == [1.0, 4.0, 9.0]
    end

    test "pow of a series with an integer scalar value on the left-hand side" do
      s1 = Series.from_list([1, 2, 3])

      result = Series.pow(2, s1)

      assert result.dtype == :integer
      assert Series.to_list(result) == [2, 4, 8]
    end

    test "pow of a series with an float scalar value on the left-hand side" do
      s1 = Series.from_list([1, 2, 3])

      result = Series.pow(2.0, s1)

      assert result.dtype == :float
      assert Series.to_list(result) == [2.0, 4.0, 8.0]
    end

    test "pow of a scalar value on the left-hand side to a series with a negative integer" do
      s1 = Series.from_list([1, -2, 3])

      assert_raise RuntimeError, "negative exponent with an integer base", fn ->
        Series.pow(2, s1)
      end
    end
  end

  describe "sample/2" do
    test "sample taking 10 elements" do
      s = 1..100 |> Enum.to_list() |> Series.from_list()
      result = Series.sample(s, 10, seed: 100)

      assert Series.size(result) == 10
      assert Series.to_list(result) == [72, 33, 15, 4, 16, 49, 23, 96, 45, 47]
    end

    test "sample taking 5% of elements" do
      s = 1..100 |> Enum.to_list() |> Series.from_list()

      result = Series.sample(s, 0.05, seed: 100)

      assert Series.size(result) == 5
      assert Series.to_list(result) == [68, 24, 6, 8, 36]
    end

    test "sample taking more than elements without replacement" do
      s = 1..10 |> Enum.to_list() |> Series.from_list()

      assert_raise ArgumentError,
                   "in order to sample more elements than are in the series (10), sampling `replacement` must be true",
                   fn ->
                     Series.sample(s, 15)
                   end
    end

    test "sample taking more than elements using fraction without replacement" do
      s = 1..10 |> Enum.to_list() |> Series.from_list()

      assert_raise ArgumentError,
                   "in order to sample more elements than are in the series (10), sampling `replacement` must be true",
                   fn ->
                     Series.sample(s, 1.2)
                   end
    end

    test "sample taking more than elements with replacement" do
      s = 1..10 |> Enum.to_list() |> Series.from_list()

      result = Series.sample(s, 15, replacement: true, seed: 100)

      assert Series.size(result) == 15
      assert Series.to_list(result) == [1, 8, 10, 1, 3, 10, 9, 1, 10, 10, 4, 5, 9, 7, 6]
    end

    test "sample taking more than elements with fraction and replacement" do
      s = 1..10 |> Enum.to_list() |> Series.from_list()

      result = Series.sample(s, 1.2, replacement: true, seed: 100)

      assert Series.size(result) == 12
      assert Series.to_list(result) == [1, 8, 10, 1, 3, 10, 9, 1, 10, 10, 4, 5]
    end
  end

  describe "select/3" do
    test "select elements of the same type" do
      predicate = [true, false, false, true, false] |> Series.from_list()
      on_true = 1..5 |> Enum.to_list() |> Series.from_list()
      on_false = 5..1//-1 |> Enum.to_list() |> Series.from_list()

      result = Series.select(predicate, on_true, on_false)

      assert Series.size(result) == 5
      assert Series.to_list(result) == [1, 4, 3, 4, 1]
    end

    test "select elements of compatible types" do
      predicate = [true, false, true] |> Series.from_list()
      on_true = [1.1, 1.2, 1.3] |> Series.from_list()
      on_false = [5, 3, 2] |> Series.from_list()

      result = Series.select(predicate, on_true, on_false)

      assert Series.size(result) == 3
      assert Series.to_list(result) == [1.1, 3, 1.3]
    end

    test "select errors mixing incompatible types" do
      predicate = [true, false, true] |> Series.from_list()
      on_true = [1.1, 1.2, 1.3] |> Series.from_list()
      on_false = ["foo", "bar", "baz"] |> Series.from_list()

      assert_raise ArgumentError, fn ->
        Series.select(predicate, on_true, on_false)
      end
    end

    test "select requires boolean predicate" do
      predicate = [1.1, 1.2, 1.3] |> Series.from_list()
      on_true = [1.1, 1.2, 1.3] |> Series.from_list()
      on_false = [5, 3, 2] |> Series.from_list()

      assert_raise ArgumentError, fn ->
        Series.select(predicate, on_true, on_false)
      end
    end
  end

  describe "sort/2" do
    test "sort a series in ascending order" do
      s1 = Series.from_list([3, 1, nil, 2])

      result = Series.sort(s1)

      assert Series.to_list(result) == [1, 2, 3, nil]
    end

    test "sort a series in descending order" do
      s1 = Series.from_list([3, 1, nil, 2])

      result = Series.sort(s1, direction: :desc)

      assert Series.to_list(result) == [nil, 3, 2, 1]
    end

    test "sort a series in descending order, but with nils last" do
      s1 = Series.from_list([3, 1, nil, 2])

      result = Series.sort(s1, direction: :desc, nils: :last)

      assert Series.to_list(result) == [3, 2, 1, nil]
    end

    test "sort a series in ascending order, but nils first" do
      s1 = Series.from_list([3, 1, nil, 2])

      result = Series.sort(s1, nils: :first)

      assert Series.to_list(result) == [nil, 1, 2, 3]
    end
  end

  describe "argsort/2" do
    test "indices of sorting a series in ascending order" do
      s1 = Series.from_list([3, 1, nil, 2])

      result = Series.argsort(s1)

      assert Series.to_list(result) == [1, 3, 0, 2]
    end

    # There is a bug which is not considering "nils first" for descending argsort
    @tag :skip
    test "indices of sorting a series in descending order" do
      s1 = Series.from_list([9, 4, nil, 5])

      result = Series.argsort(s1, direction: :desc, nils: :first)

      assert Series.to_list(result) == [2, 0, 3, 1]
    end

    test "sort a series in descending order, but with nils last" do
      s1 = Series.from_list([9, 4, nil, 5])

      result = Series.argsort(s1, direction: :desc, nils: :last)

      assert Series.to_list(result) == [0, 3, 1, 2]
    end

    test "sort a series in ascending order, but nils first" do
      s1 = Series.from_list([9, 4, nil, 5])

      result = Series.argsort(s1, nils: :first)

      assert Series.to_list(result) == [2, 1, 3, 0]
    end
  end

  describe "at/2" do
    test "fetch an item from a given position in the series - integer" do
      s1 = Series.from_list([9, 4, nil, 5])

      assert Series.at(s1, 1) == 4
      assert Series.at(s1, 3) == 5
    end

    test "fetch an item from a given position in the series - float" do
      s1 = Series.from_list([9.1, 4.2, 3.6, 5.9])

      assert Series.at(s1, 1) == 4.2
      assert Series.at(s1, 2) == 3.6
    end

    test "fetch an item from a given position in the series - string" do
      s1 = Series.from_list(["a", "b", "c", "d"])

      assert Series.at(s1, 0) == "a"
      assert Series.at(s1, 3) == "d"
    end

    test "fetch an item from a given position in the series - binary" do
      s1 =
        Series.from_list([<<114, 231, 242>>, <<181, 43, 48>>, <<89, 155, 216>>], dtype: :binary)

      assert Series.at(s1, 1) == <<181, 43, 48>>
      assert Series.at(s1, 2) == <<89, 155, 216>>
    end
  end

  test "not/1 invert a boolean series" do
    s1 = Series.from_list([true, false, false, nil, true])
    result = Series.not(s1)

    assert Series.to_list(result) == [false, true, true, nil, false]
  end

  test "nil_count/1" do
    s1 = Explorer.Series.from_list(["a", nil, "c", nil, nil])
    s2 = Explorer.Series.from_list([1, nil, 3, nil, nil, 6, 7, nil])
    s3 = Explorer.Series.from_list(["a", "b", "c"])

    assert Series.nil_count(s1) == 3
    assert Series.nil_count(s2) == 4
    assert Series.nil_count(s3) == 0
  end

  test "categories/1" do
    s = Series.from_list(["a", "b", "c", nil, "a"], dtype: :category)
    categories = Series.categories(s)
    assert Series.to_list(categories) === ["a", "b", "c"]
    assert Series.dtype(categories) == :string
  end

  describe "categorise/2" do
    test "takes int series and categorise with categorical series" do
      categories = Series.from_list(["a", "b", "c"], dtype: :category)
      indexes = Series.from_list([0, 2, 1, 0, 2])
      categorized = Series.categorise(indexes, categories)

      assert Series.to_list(categorized) == ["a", "c", "b", "a", "c"]
      assert Series.dtype(categorized) == :category
    end

    test "takes int series and categorise with string series" do
      categories = Series.from_list(["a", "b", "c"], dtype: :string)
      indexes = Series.from_list([0, 2, 1, 0, 2])
      categorized = Series.categorise(indexes, categories)

      assert Series.to_list(categorized) == ["a", "c", "b", "a", "c"]
      assert Series.dtype(categorized) == :category
    end

    test "takes int series and categorise with string list and nils" do
      indexes = Series.from_list([0, 2, 1, 0, 2, 7, 1, 9, nil])
      categorized = Series.categorise(indexes, ["a", "b", "c"])

      assert Series.to_list(categorized) == ["a", "c", "b", "a", "c", nil, "b", nil, nil]
      assert Series.dtype(categorized) == :category
    end
  end
end<|MERGE_RESOLUTION|>--- conflicted
+++ resolved
@@ -150,7 +150,6 @@
       assert Series.fill_missing(s1, false) |> Series.to_list() == [true, false, false]
     end
 
-<<<<<<< HEAD
     test "with integer" do
       s1 = Series.from_list([1, 2, nil, 4])
       assert Series.fill_missing(s1, 3) |> Series.to_list() == [1, 2, 3, 4]
@@ -192,22 +191,6 @@
                ~N[2023-01-19 20:00:56.576456],
                ~N[2023-01-09 21:00:56.576456]
              ]
-    end
-
-=======
->>>>>>> e077d915
-    test "with nan" do
-      s1 = Series.from_list([1.0, 2.0, nil, 4.5])
-      assert Series.fill_missing(s1, :nan) |> Series.to_list() == [1.0, 2.0, :nan, 4.5]
-    end
-
-    test "non-float series with nan" do
-      s1 = Series.from_list([1, 2, nil, 4])
-
-<<<<<<< HEAD
-      assert_raise ArgumentError, fn ->
-        Series.fill_missing(s1, :nan)
-      end
     end
 
     test "with forward strategy" do
@@ -339,12 +322,25 @@
       assert_raise RuntimeError, fn ->
         Series.fill_missing(s1, :mean)
       end
-=======
+
       assert_raise ArgumentError,
                    "fill_missing with :nan values require a :float series, got :integer",
                    fn ->
                      Series.fill_missing(s1, :nan)
                    end
+    end
+
+    test "with nan" do
+      s1 = Series.from_list([1.0, 2.0, nil, 4.5])
+      assert Series.fill_missing(s1, :nan) |> Series.to_list() == [1.0, 2.0, :nan, 4.5]
+    end
+
+    test "non-float series with nan" do
+      s1 = Series.from_list([1, 2, nil, 4])
+
+      assert_raise ArgumentError, fn ->
+        Series.fill_missing(s1, :nan)
+      end
     end
 
     test "with infinity" do
@@ -381,7 +377,6 @@
                    fn ->
                      Series.fill_missing(s1, :neg_infinity)
                    end
->>>>>>> e077d915
     end
   end
 
