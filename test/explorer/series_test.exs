defmodule Explorer.SeriesTest do
  use ExUnit.Case, async: true

  # Note that for the `{:list, _}` and `{:struct, _}` dtypes, we have a separated file for the tests.

  alias Explorer.Series

  doctest Explorer.Series

  test "defines doc metadata" do
    {:docs_v1, _, :elixir, "text/markdown", _docs, _metadata, entries} =
      Code.fetch_docs(Explorer.Series)

    for {{:function, name, arity}, _ann, _signature, docs, metadata} <- entries,
        is_map(docs) and map_size(docs) > 0,
        metadata[:type] not in [
          :shape,
          :introspection,
          :aggregation,
          :conversion,
          :window,
          :element_wise,
          :float_wise,
          :string_wise,
          :datetime_wise,
          :list_wise
        ] do
      flunk("invalid @doc type: #{inspect(metadata[:type])} for #{name}/#{arity}")
    end
  end

  describe "from_list/1" do
    test "with nils" do
      s = Series.from_list([nil, nil, nil])

      assert Series.to_list(s) === [nil, nil, nil]
      assert Series.dtype(s) == :null
    end

    test "with non nils and dtype :null" do
      s = Series.from_list([1, 2, 3], dtype: :null)

      assert Series.to_list(s) === [nil, nil, nil]
      assert Series.dtype(s) == :null
    end

    test "with integers" do
      s = Series.from_list([1, 2, 3])

      assert Series.to_list(s) === [1, 2, 3]
      assert Series.dtype(s) == {:s, 64}
    end

<<<<<<< HEAD
    test "with u64 integers" do
      s = Series.from_list([9_223_372_036_854_775_808])

      assert Series.to_list(s) === [9_223_372_036_854_775_808]
      assert Series.dtype(s) == {:u, 64}
    end

    test "with integers (u64 at end)" do
      s = Series.from_list([1, 2, 3, 9_223_372_036_854_775_808])

      assert Series.to_list(s) === [1, 2, 3, 9_223_372_036_854_775_808]
      assert Series.dtype(s) == {:u, 64}
    end

    test "with integers (u64 at start)" do
      s = Series.from_list([9_223_372_036_854_775_808, 1, 2, 3])

      assert Series.to_list(s) === [9_223_372_036_854_775_808, 1, 2, 3]
      assert Series.dtype(s) == {:u, 64}
    end

    test "with u64 integers with dtype u64" do
      s = Series.from_list([1, 2, 3, 9_223_372_036_854_775_808], dtype: {:u, 64})

      assert Series.to_list(s) === [1, 2, 3, 9_223_372_036_854_775_808]
      assert Series.dtype(s) == {:u, 64}
    end

    test "with u64 integers and floats" do
      s = Series.from_list([1, 2, 3, 9_223_372_036_854_775_808, 5.0])

      assert Series.to_list(s) === [1.0, 2.0, 3.0, 9.223372036854776e18, 5.0]
      assert Series.dtype(s) == {:f, 64}
    end

    test "signed integers with dtype u64 - raises error" do
      assert_raise ArgumentError,
                   "the value -1 does not match the inferred dtype {:u, 64}",
                   fn ->
                     Series.from_list([-1, 2, 3], dtype: {:u, 64})
                   end
    end

    test "signed integers and u64 - raises error" do
      assert_raise ArgumentError,
                   "the value 9223372036854775808 does not match the inferred dtype {:s, 64}",
                   fn ->
                     Series.from_list([-1, 9_223_372_036_854_775_808])
                   end
    end

    test "s16 integers with dtype s8 - raises error" do
      assert_raise ArgumentError,
                   "the value 32767 does not match the inferred dtype {:s, 8}",
                   fn ->
                     Series.from_list([32_767, 32_766],
                       dtype: {:s, 8}
                     )
                   end
    end

    test "s32 integers with dtype s16 - raises error" do
      assert_raise ArgumentError,
                   "the value 2147483647 does not match the inferred dtype {:s, 16}",
                   fn ->
                     Series.from_list([2_147_483_647, 2_147_483_646],
                       dtype: {:s, 16}
                     )
                   end
    end

    test "s64 integers with dtype s32 - raises error" do
      assert_raise ArgumentError,
                   "the value 9223372036854775807 does not match the inferred dtype {:s, 32}",
                   fn ->
                     Series.from_list([9_223_372_036_854_775_807, 9_223_372_036_854_775_806],
                       dtype: {:s, 32}
                     )
                   end
    end

    test "u16 integers with dtype u8 - raises error" do
      assert_raise ArgumentError,
                   "the value 32768 does not match the inferred dtype {:u, 8}",
                   fn ->
                     Series.from_list([32768, 32767],
                       dtype: {:u, 8}
                     )
                   end
    end

    test "u32 integers with dtype u16 - raises error" do
      assert_raise ArgumentError,
                   "the value 9223372036854775807 does not match the inferred dtype {:u, 16}",
                   fn ->
                     Series.from_list([9_223_372_036_854_775_807, 9_223_372_036_854_775_806],
                       dtype: {:u, 16}
                     )
                   end
    end

    test "u64 integers with dtype u32 - raises error" do
      assert_raise ArgumentError,
                   "the value 9223372036854775808 does not match the inferred dtype {:u, 32}",
                   fn ->
                     Series.from_list([9_223_372_036_854_775_808, 9_223_372_036_854_775_809],
                       dtype: {:u, 32}
                     )
                   end
    end

    test "u64 integers with dtype s64 - raises error" do
      assert_raise ArgumentError,
                   "the value 9223372036854775808 does not match the inferred dtype {:s, 64}",
                   fn ->
                     Series.from_list([9_223_372_036_854_775_808, 9_223_372_036_854_775_809],
                       dtype: {:s, 64}
                     )
                   end
    end

=======
    test "with unsigned integers" do
      s = Series.from_list([1, 2, 3], dtype: {:u, 64})

      assert Series.to_list(s) === [1, 2, 3]
      assert Series.dtype(s) == {:u, 64}
    end

>>>>>>> 16476b4b
    test "with floats" do
      s = Series.from_list([1, 2.4, 3])
      assert Series.to_list(s) === [1.0, 2.4, 3.0]
      assert Series.dtype(s) == {:f, 64}
    end

    test "with nan" do
      s = Series.from_list([:nan, :nan, :nan])
      assert Series.to_list(s) === [:nan, :nan, :nan]
      assert Series.dtype(s) == {:f, 64}
    end

    test "with infinity" do
      s = Series.from_list([:infinity, :infinity, :infinity])
      assert Series.to_list(s) === [:infinity, :infinity, :infinity]
      assert Series.dtype(s) == {:f, 64}
    end

    test "with negative infinity" do
      s = Series.from_list([:neg_infinity, :neg_infinity, :neg_infinity])
      assert Series.to_list(s) === [:neg_infinity, :neg_infinity, :neg_infinity]
      assert Series.dtype(s) == {:f, 64}
    end

    test "with binaries" do
      s = Series.from_list([<<228, 146, 51>>, <<22, 197, 116>>, <<42, 209, 236>>], dtype: :binary)
      assert Series.to_list(s) === [<<228, 146, 51>>, <<22, 197, 116>>, <<42, 209, 236>>]
      assert Series.dtype(s) == :binary
    end

    test "with strings" do
      s = Series.from_list(["a", "b", "c"])
      assert Series.to_list(s) === ["a", "b", "c"]
      assert Series.dtype(s) == :string
    end

    test "with time" do
      time = ~T[02:05:03.654321]
      s = Series.from_list([time])
      assert Series.to_list(s) === [time]
      assert Series.dtype(s) == :time
    end

    test "with binaries from strings" do
      s = Series.from_list(["a", "b", "c"], dtype: :binary)
      assert Series.to_list(s) === ["a", "b", "c"]
      assert Series.dtype(s) == :binary
    end

    test "mixing binaries and strings" do
      s = Series.from_list([<<228, 146, 51>>, "hello", <<42, 209, 236>>], dtype: :binary)
      assert Series.to_list(s) === [<<228, 146, 51>>, <<"hello">>, <<42, 209, 236>>]
      assert Series.dtype(s) == :binary
    end

    test "mixing floats and integers" do
      s = Series.from_list([1, 2.4, 3])
      assert Series.to_list(s) === [1.0, 2.4, 3.0]
      assert Series.dtype(s) == {:f, 64}
    end

    test "mixing integers and nan" do
      s = Series.from_list([1, :nan, 3])
      assert Series.to_list(s) === [1.0, :nan, 3.0]
      assert Series.dtype(s) == {:f, 64}
    end

    test "mixing integers and infinity" do
      s = Series.from_list([1, :infinity, 3])
      assert Series.to_list(s) === [1.0, :infinity, 3.0]
      assert Series.dtype(s) == {:f, 64}
    end

    test "mixing integers and negative infinity" do
      s = Series.from_list([1, :neg_infinity, 3])
      assert Series.to_list(s) === [1.0, :neg_infinity, 3.0]
      assert Series.dtype(s) == {:f, 64}
    end

    test "mixing floats and nan" do
      s = Series.from_list([3.0, :nan, 0.5])
      assert Series.to_list(s) === [3.0, :nan, 0.5]
      assert Series.dtype(s) == {:f, 64}
    end

    test "mixing floats and infinity" do
      s = Series.from_list([1.0, :infinity, 3.0])
      assert Series.to_list(s) === [1.0, :infinity, 3.0]
      assert Series.dtype(s) == {:f, 64}
    end

    test "mixing floats and negative infinity" do
      s = Series.from_list([1.0, :neg_infinity, 3.0])
      assert Series.to_list(s) === [1.0, :neg_infinity, 3.0]
      assert Series.dtype(s) == {:f, 64}
    end

    test "mixing floats, integers, nan, infinity and negative infinity" do
      s = Series.from_list([1, :nan, 2.0, :infinity, :neg_infinity])
      assert Series.to_list(s) === [1.0, :nan, 2.0, :infinity, :neg_infinity]
      assert Series.dtype(s) == {:f, 64}
    end

    test "floats as {:f, 32}" do
      s = Series.from_list([1.0, 2.5, :nan, 3.5, :infinity], dtype: {:f, 32})
      assert s[0] == 1.0
      assert Series.to_list(s) === [1.0, 2.5, :nan, 3.5, :infinity]
      assert Series.dtype(s) == {:f, 32}
    end

    test "integers as {:f, 64}" do
      # Shortcuts and the "real" dtype
      for dtype <- [:float, :f64, {:f, 64}] do
        s = Series.from_list([1, 2, 3, 4], dtype: dtype)
        assert s[0] === 1.0
        assert Series.to_list(s) === [1.0, 2.0, 3.0, 4.0]
        assert Series.dtype(s) === {:f, 64}
      end
    end

    test "integers as {:f, 32}" do
      # Shortcut and the "real" dtype
      for dtype <- [:f32, {:f, 32}] do
        s = Series.from_list([1, 2, 3, 4], dtype: dtype)
        assert s[0] === 1.0
        assert Series.to_list(s) === [1.0, 2.0, 3.0, 4.0]
        assert Series.dtype(s) === {:f, 32}
      end
    end

    test "mixing integers with an invalid atom" do
      assert_raise ArgumentError, "unsupported datatype: :error", fn ->
        Series.from_list([1, 2, :error, 4])
      end
    end

    test "mixing floats with an invalid atom" do
      assert_raise ArgumentError, "unsupported datatype: :error", fn ->
        Series.from_list([1.0, 2.0, :error, 4.0])
      end
    end

    test "mixing types" do
      assert_raise ArgumentError, fn ->
        s = Series.from_list([1, "foo", 3])
        Series.to_list(s)
      end
    end

    test "with binaries without passing the dtype" do
      assert_raise ArgumentError, fn ->
        Series.from_list([<<228, 146, 51>>, <<22, 197, 116>>, <<42, 209, 236>>])
      end
    end

    test "with strings as categories" do
      s = Series.from_list(["a", "b", "c"], dtype: :category)
      assert Series.to_list(s) === ["a", "b", "c"]
      assert Series.dtype(s) == :category
    end

    test "with nils series as string series" do
      s = Series.from_list([nil, nil, nil], dtype: :string)

      assert Series.to_list(s) === [nil, nil, nil]
      assert Series.dtype(s) == :string
    end

    test "with dates" do
      dates = [~D[1643-01-04], ~D[-0030-08-12], ~D[1994-05-01]]
      assert Series.from_list(dates, dtype: :date) |> Series.to_list() == dates

      today_in_days = Date.utc_today() |> Date.to_gregorian_days()

      dates =
        for _i <- 0..50 do
          days = :rand.uniform(today_in_days)
          Date.from_gregorian_days(days)
        end

      assert Series.from_list(dates, dtype: :date) |> Series.to_list() == dates

      dates = Enum.intersperse(dates, nil)
      assert Series.from_list(dates, dtype: :date) |> Series.to_list() == dates
    end

    test "with naive datetimes" do
      dates = [
        ~N[2022-04-13 15:44:31.560227],
        ~N[1022-01-04 21:18:31.224123],
        ~N[1988-11-23 06:36:16.158432],
        ~N[2353-03-07 00:39:35.702789]
      ]

      assert Series.from_list(dates, dtype: {:datetime, :microsecond}) |> Series.to_list() ==
               dates

      today_in_days = Date.utc_today() |> Date.to_gregorian_days()
      day_in_seconds = 86_400

      dates =
        for _i <- 0..50 do
          days = :rand.uniform(today_in_days)
          seconds = days * day_in_seconds
          microseconds = {:rand.uniform(999_999), 6}

          seconds
          |> NaiveDateTime.from_gregorian_seconds(microseconds)
          |> NaiveDateTime.add(:rand.uniform(24) * 60 * 60, :second)
          |> NaiveDateTime.add(:rand.uniform(60) * 60, :second)
          |> NaiveDateTime.add(:rand.uniform(60), :second)
        end

      assert Series.from_list(dates, dtype: {:datetime, :microsecond}) |> Series.to_list() ==
               dates
    end

    test "with 32-bit integers" do
      for dtype <- [:s32, {:s, 32}] do
        s = Series.from_list([-1, 0, 1, 2, 3, nil], dtype: dtype)

        assert s[0] === -1
        assert Series.to_list(s) === [-1, 0, 1, 2, 3, nil]
        assert Series.dtype(s) == {:s, 32}
      end
    end

    test "with 16-bit integers" do
      for dtype <- [:s16, {:s, 16}] do
        s = Series.from_list([-1, 0, 1, 2, 3, nil], dtype: dtype)

        assert s[0] === -1
        assert Series.to_list(s) === [-1, 0, 1, 2, 3, nil]
        assert Series.dtype(s) == {:s, 16}
      end
    end

    test "with 8-bit integers" do
      for dtype <- [:s8, {:s, 8}] do
        s = Series.from_list([-1, 0, 1, 2, 3, nil], dtype: dtype)

        assert s[0] === -1
        assert Series.to_list(s) === [-1, 0, 1, 2, 3, nil]
        assert Series.dtype(s) == {:s, 8}
      end
    end

    test "with 64-bit unsigned integers" do
      for dtype <- [:u64, {:u, 64}] do
        s = Series.from_list([0, 1, 2, 3, 2 ** 64 - 1, nil], dtype: dtype)

        assert s[3] === 3
        assert Series.to_list(s) === [0, 1, 2, 3, 2 ** 64 - 1, nil]
        assert Series.dtype(s) == {:u, 64}
      end
    end

    test "with 32-bit unsigned integers" do
      for dtype <- [:u32, {:u, 32}] do
        s = Series.from_list([0, 1, 2, 3, 2 ** 32 - 1, nil], dtype: dtype)

        assert s[3] === 3
        assert Series.to_list(s) === [0, 1, 2, 3, 2 ** 32 - 1, nil]
        assert Series.dtype(s) == {:u, 32}
      end
    end

    test "with 16-bit unsigned integers" do
      for dtype <- [:u16, {:u, 16}] do
        s = Series.from_list([0, 1, 2, 3, 2 ** 16 - 1, nil], dtype: dtype)

        assert s[1] === 1
        assert Series.to_list(s) === [0, 1, 2, 3, 2 ** 16 - 1, nil]
        assert Series.dtype(s) == {:u, 16}
      end
    end

    test "with 8-bit unsigned integers" do
      for dtype <- [:u8, {:u, 8}] do
        s = Series.from_list([0, 1, 2, 3, 2 ** 8 - 1, nil], dtype: dtype)

        assert s[1] === 1
        assert Series.to_list(s) === [0, 1, 2, 3, 2 ** 8 - 1, nil]
        assert Series.dtype(s) == {:u, 8}
      end
    end
  end

  describe "fetch/2" do
    test "integer series" do
      s = Series.from_list([1, 2, 3, nil, 5])
      assert s[0] === 1
      assert s[0..1] |> Series.to_list() === [1, 2]
      assert s[[0, 1]] |> Series.to_list() === [1, 2]

      assert s[3] == nil
      assert s[-1] == 5
    end

    test "float series" do
      s = Series.from_list([1.2, 2.3, 3.4, nil, 5.6])
      assert s[0] === 1.2
      assert s[0..1] |> Series.to_list() === [1.2, 2.3]
      assert s[[0, 1]] |> Series.to_list() === [1.2, 2.3]

      assert s[3] == nil
      assert s[-1] == 5.6
    end

    test "string series" do
      s = Series.from_list(["a", "b", nil, "d"])
      assert s[0] === "a"
      assert s[2] == nil
      assert s[-1] == "d"
    end

    test "categorical series" do
      s = Series.from_list(["a", "b", nil, "d"], dtype: :category)
      assert s[0] === "a"
      assert s[2] == nil
      assert s[-1] == "d"
    end
  end

  test "pop/2" do
    s = Series.from_list([1, 2, 3])
    assert {1, %Series{} = s1} = Access.pop(s, 0)
    assert Series.to_list(s1) == [2, 3]
    assert {%Series{} = s2, %Series{} = s3} = Access.pop(s, 0..1)
    assert Series.to_list(s2) == [1, 2]
    assert Series.to_list(s3) == [3]
    assert {%Series{} = s4, %Series{} = s5} = Access.pop(s, [0, 1])
    assert Series.to_list(s4) == [1, 2]
    assert Series.to_list(s5) == [3]
  end

  test "get_and_update/3" do
    s = Series.from_list([1, 2, 3])

    assert {2, %Series{} = s2} =
             Access.get_and_update(s, 1, fn current_value ->
               {current_value, current_value * 2}
             end)

    assert Series.to_list(s2) == [1, 4, 3]
  end

  describe "fill_missing/2" do
    test "with literals" do
      s1 = Series.from_list([true, false, nil])
      assert Series.fill_missing(s1, true) |> Series.to_list() == [true, false, true]
      assert Series.fill_missing(s1, false) |> Series.to_list() == [true, false, false]
    end

    test "with integer" do
      s1 = Series.from_list([1, 2, nil, 4])
      assert Series.fill_missing(s1, 3) |> Series.to_list() == [1, 2, 3, 4]
    end

    test "with float" do
      s1 = Series.from_list([1.0, 2.0, nil, 4.0])
      assert Series.fill_missing(s1, 3.5) |> Series.to_list() == [1.0, 2.0, 3.5, 4.0]
    end

    test "with binary" do
      s1 = Series.from_list([<<1>>, <<2>>, nil, <<4>>], dtype: :binary)

      assert Series.fill_missing(s1, <<239, 191, 19>>) |> Series.to_list() == [
               <<1>>,
               <<2>>,
               <<239, 191, 19>>,
               <<4>>
             ]
    end

    test "mixing binary series with string" do
      s1 = Series.from_list([<<239, 191, 19>>, <<2>>, nil, <<4>>], dtype: :binary)

      assert Series.fill_missing(s1, "3") |> Series.to_list() == [
               <<239, 191, 19>>,
               <<2>>,
               "3",
               <<4>>
             ]
    end

    test "with string" do
      s1 = Series.from_list(["1", "2", nil, "4"])
      assert Series.fill_missing(s1, "3") |> Series.to_list() == ["1", "2", "3", "4"]
    end

    test "mixing string series with a binary that is a valid string" do
      s1 = Series.from_list(["1", "2", nil, "4"])
      assert Series.fill_missing(s1, <<3>>) |> Series.to_list() == ["1", "2", <<3>>, "4"]
    end

    test "mixing string series with a binary that is an invalid string" do
      s1 = Series.from_list(["1", "2", nil, "4"])

      assert_raise RuntimeError, "Generic Error: cannot cast to string", fn ->
        Series.fill_missing(s1, <<239, 191, 19>>)
      end
    end

    test "with date" do
      s1 = Series.from_list([~D[2023-01-17], ~D[2023-01-18], nil, ~D[2023-01-09]])

      assert Series.fill_missing(s1, ~D[2023-01-19]) |> Series.to_list() == [
               ~D[2023-01-17],
               ~D[2023-01-18],
               ~D[2023-01-19],
               ~D[2023-01-09]
             ]
    end

    test "with datetime" do
      s1 =
        Series.from_list([
          ~N[2023-01-17 20:00:56.576456],
          ~N[2023-01-18 20:30:56.576456],
          nil,
          ~N[2023-01-09 21:00:56.576456]
        ])

      assert Series.fill_missing(s1, ~N[2023-01-19 20:00:56.576456]) |> Series.to_list() == [
               ~N[2023-01-17 20:00:56.576456],
               ~N[2023-01-18 20:30:56.576456],
               ~N[2023-01-19 20:00:56.576456],
               ~N[2023-01-09 21:00:56.576456]
             ]
    end

    test "with forward strategy" do
      s1 = Series.from_list([1, 2, nil, 4])
      assert Series.fill_missing(s1, :forward) |> Series.to_list() == [1, 2, 2, 4]
    end

    test "with backward strategy" do
      s1 = Series.from_list([1, 2, nil, 4])
      assert Series.fill_missing(s1, :backward) |> Series.to_list() == [1, 2, 4, 4]
    end

    test "with max strategy" do
      s1 = Series.from_list([1, 2, nil, 10, 5])
      assert Series.fill_missing(s1, :max) |> Series.to_list() == [1, 2, 10, 10, 5]
    end

    test "boolean series with max strategy" do
      s1 = Series.from_list([true, nil, false])
      assert Series.fill_missing(s1, :max) |> Series.to_list() == [true, true, false]
    end

    test "date series with max strategy" do
      s1 = Series.from_list([~D[2023-01-18], ~D[2023-01-17], nil, ~D[2023-01-09]])

      assert Series.fill_missing(s1, :max) |> Series.to_list() == [
               ~D[2023-01-18],
               ~D[2023-01-17],
               ~D[2023-01-18],
               ~D[2023-01-09]
             ]
    end

    test "datetime series with max strategy" do
      s1 =
        Series.from_list([
          ~N[2023-01-17 20:00:56.576456],
          ~N[2023-01-18 20:30:56.576456],
          nil,
          ~N[2023-01-09 21:00:56.576456],
          ~N[2023-01-18 23:35:56.576456]
        ])

      assert Series.fill_missing(s1, :max) |> Series.to_list() == [
               ~N[2023-01-17 20:00:56.576456],
               ~N[2023-01-18 20:30:56.576456],
               ~N[2023-01-18 23:35:56.576456],
               ~N[2023-01-09 21:00:56.576456],
               ~N[2023-01-18 23:35:56.576456]
             ]
    end

    test "with min strategy" do
      s1 = Series.from_list([1, 2, nil, 5])
      assert Series.fill_missing(s1, :min) |> Series.to_list() == [1, 2, 1, 5]
    end

    test "boolean series with min strategy" do
      s1 = Series.from_list([true, nil, false])
      assert Series.fill_missing(s1, :min) |> Series.to_list() == [true, false, false]
    end

    test "date series with min strategy" do
      s1 = Series.from_list([~D[2023-01-18], ~D[2023-01-17], nil, ~D[2023-01-09]])

      assert Series.fill_missing(s1, :min) |> Series.to_list() == [
               ~D[2023-01-18],
               ~D[2023-01-17],
               ~D[2023-01-09],
               ~D[2023-01-09]
             ]
    end

    test "datetime series with min strategy" do
      s1 =
        Series.from_list([
          ~N[2023-01-17 20:00:56.576456],
          ~N[2023-01-18 20:30:56.576456],
          nil,
          ~N[2023-01-09 21:00:56.576456],
          ~N[2023-01-18 23:35:56.576456]
        ])

      assert Series.fill_missing(s1, :min) |> Series.to_list() == [
               ~N[2023-01-17 20:00:56.576456],
               ~N[2023-01-18 20:30:56.576456],
               ~N[2023-01-09 21:00:56.576456],
               ~N[2023-01-09 21:00:56.576456],
               ~N[2023-01-18 23:35:56.576456]
             ]
    end

    test "with mean strategy" do
      s1 = Series.from_list([1, 3, nil, 5])
      assert Series.fill_missing(s1, :mean) |> Series.to_list() == [1, 3, 3, 5]
    end

    test "date series with mean strategy" do
      s1 = Series.from_list([~D[2023-01-18], ~D[2023-06-17], nil, ~D[2023-01-09]])

      assert Series.fill_missing(s1, :mean) |> Series.to_list() == [
               ~D[2023-01-18],
               ~D[2023-06-17],
               ~D[2023-03-06],
               ~D[2023-01-09]
             ]
    end

    test "datetime series with mean strategy" do
      s1 =
        Series.from_list([
          ~N[2023-01-18 20:30:56.576456],
          ~N[2023-06-17 20:00:56.576456],
          nil,
          ~N[2023-01-09 21:00:56.576456]
        ])

      assert Series.fill_missing(s1, :mean) |> Series.to_list() == [
               ~N[2023-01-18 20:30:56.576456],
               ~N[2023-06-17 20:00:56.576456],
               ~N[2023-03-06 20:30:56.576456],
               ~N[2023-01-09 21:00:56.576456]
             ]
    end

    test "boolean series with mean strategy" do
      s1 = Series.from_list([true, nil, false])

      assert_raise RuntimeError,
                   "Polars Error: invalid operation: `mean` operation not supported for dtype `Boolean`",
                   fn -> Series.fill_missing(s1, :mean) end
    end

    test "with nan" do
      s1 = Series.from_list([1.0, 2.0, nil, 4.5])
      assert Series.fill_missing(s1, :nan) |> Series.to_list() == [1.0, 2.0, :nan, 4.5]
    end

    test "non-float series with nan" do
      s1 = Series.from_list([1, 2, nil, 4])

      assert_raise ArgumentError,
                   "fill_missing with :nan values require a float series, got {:s, 64}",
                   fn -> Series.fill_missing(s1, :nan) end
    end

    test "with infinity" do
      s1 = Series.from_list([1.0, 2.0, nil, 4.5])
      assert Series.fill_missing(s1, :infinity) |> Series.to_list() == [1.0, 2.0, :infinity, 4.5]
    end

    test "non-float series with infinity" do
      s1 = Series.from_list([1, 2, nil, 4])

      assert_raise ArgumentError,
                   "fill_missing with :infinity values require a float series, got {:s, 64}",
                   fn -> Series.fill_missing(s1, :infinity) end
    end

    test "with neg_infinity" do
      s1 = Series.from_list([1.0, 2.0, nil, 4.5])

      assert Series.fill_missing(s1, :neg_infinity) |> Series.to_list() ==
               [1.0, 2.0, :neg_infinity, 4.5]
    end

    test "non-float series with neg_infinity" do
      s1 = Series.from_list([1, 2, nil, 4])

      assert_raise ArgumentError,
                   "fill_missing with :neg_infinity values require a float series, got {:s, 64}",
                   fn -> Series.fill_missing(s1, :neg_infinity) end
    end
  end

  describe "equal/2" do
    test "compare boolean series" do
      s1 = Series.from_list([true, false, true])
      s2 = Series.from_list([false, true, true])
      assert s1 |> Series.equal(s2) |> Series.to_list() == [false, false, true]
    end

    test "compare integer series" do
      s1 = Series.from_list([1, 0, 2])
      s2 = Series.from_list([1, 0, 3])

      assert s1 |> Series.equal(s2) |> Series.to_list() == [true, true, false]
    end

    test "compare float series" do
      s1 = Series.from_list([1.0, 2.5, :nan, :infinity, :neg_infinity])
      s2 = Series.from_list([1.0, 3.0, :nan, :infinity, :neg_infinity])

      assert s1 |> Series.equal(s2) |> Series.to_list() == [true, false, true, true, true]
    end

    test "compare time series" do
      s1 = Series.from_list([~T[00:00:00.000000], ~T[12:00:00.000000], ~T[23:59:59.999999]])
      s2 = Series.from_list([~T[00:00:00.000000], ~T[12:30:00.000000], ~T[23:59:59.999999]])

      assert s1 |> Series.equal(s2) |> Series.to_list() == [true, false, true]
    end

    test "compare integer series with a scalar value on the right-hand side" do
      s1 = Series.from_list([1, 0, 2])
      assert s1 |> Series.equal(2) |> Series.to_list() == [false, false, true]

      s2 = Series.from_list(["foo", "bar", "baz"])
      assert s2 |> Series.equal("baz") |> Series.to_list() == [false, false, true]
    end

    test "compare float series with a float value on the right-hand side" do
      s1 = Series.from_list([1.0, 2.5, :nan, :infinity, :neg_infinity])
      assert s1 |> Series.equal(2.5) |> Series.to_list() == [false, true, false, false, false]
    end

    test "compare float series with a nan value on the right-hand side" do
      s1 = Series.from_list([1.0, 2.5, :nan, :infinity, :neg_infinity])
      assert s1 |> Series.equal(:nan) |> Series.to_list() == [false, false, true, false, false]
    end

    test "compare float series with an infinity value on the right-hand side" do
      s1 = Series.from_list([1.0, 2.5, :nan, :infinity, :neg_infinity])

      assert s1 |> Series.equal(:infinity) |> Series.to_list() ==
               [false, false, false, true, false]
    end

    test "compare float series with an negative infinity value on the right-hand side" do
      s1 = Series.from_list([1.0, 2.5, :nan, :infinity, :neg_infinity])

      assert s1 |> Series.equal(:neg_infinity) |> Series.to_list() ==
               [false, false, false, false, true]
    end

    test "compare integer series with a scalar value on the left-hand side" do
      s1 = Series.from_list([1, 0, 2])
      assert 2 |> Series.equal(s1) |> Series.to_list() == [false, false, true]

      s2 = Series.from_list(["foo", "bar", "baz"])
      assert "baz" |> Series.equal(s2) |> Series.to_list() == [false, false, true]
    end

    test "compare float series with a float value on the left-hand side" do
      s1 = Series.from_list([1.0, 2.5, :nan, :infinity, :neg_infinity])
      assert 2.5 |> Series.equal(s1) |> Series.to_list() == [false, true, false, false, false]
    end

    test "compare float series with a nan value on the left-hand side" do
      s1 = Series.from_list([1.0, 2.5, :nan, :infinity, :neg_infinity])
      assert :nan |> Series.equal(s1) |> Series.to_list() == [false, false, true, false, false]
    end

    test "compare float series with an infinity value on the left-hand side" do
      s1 = Series.from_list([1.0, 2.5, :nan, :infinity, :neg_infinity])

      assert :infinity |> Series.equal(s1) |> Series.to_list() ==
               [false, false, false, true, false]
    end

    test "compare float series with an negative infinity value on the left-hand side" do
      s1 = Series.from_list([1.0, 2.5, :nan, :infinity, :neg_infinity])

      assert :neg_infinity |> Series.equal(s1) |> Series.to_list() ==
               [false, false, false, false, true]
    end

    test "compare categories with integers" do
      s = Series.from_list(["a", "b", "c", nil, "a"], dtype: :category)

      assert Series.equal(Series.from_list(["a"]), s) |> Series.to_list() ==
               [true, false, false, nil, true]

      assert Series.equal(s, "a") |> Series.to_list() == [true, false, false, nil, true]
    end

    test "performs broadcasting" do
      s1 = Series.from_list([-1, 0, 1])
      s2 = Series.from_list([0])
      assert s1 |> Series.equal(s2) |> Series.to_list() == [false, true, false]
    end
  end

  describe "not_equal/2" do
    test "compare boolean series" do
      s1 = Series.from_list([true, false, true])
      s2 = Series.from_list([false, true, true])

      assert s1 |> Series.not_equal(s2) |> Series.to_list() == [true, true, false]
    end

    test "compare integer series" do
      s1 = Series.from_list([1, 0, 2])
      s2 = Series.from_list([1, 0, 3])

      assert s1 |> Series.not_equal(s2) |> Series.to_list() == [false, false, true]
    end

    test "compare float series" do
      s1 = Series.from_list([1.0, 2.5, :nan, :infinity, :neg_infinity])
      s2 = Series.from_list([1.0, 3.0, :nan, :infinity, :neg_infinity])

      assert s1 |> Series.not_equal(s2) |> Series.to_list() == [false, true, false, false, false]
    end

    test "compare time series" do
      s1 = Series.from_list([~T[00:00:00.000000], ~T[12:00:00.000000], ~T[23:59:59.999999]])
      s2 = Series.from_list([~T[00:00:00.000000], ~T[12:30:00.000000], ~T[23:59:59.999999]])

      assert s1 |> Series.not_equal(s2) |> Series.to_list() == [false, true, false]
    end

    test "compare integer series with a scalar value on the right-hand side" do
      s1 = Series.from_list([1, 0, 2])

      assert s1 |> Series.not_equal(2) |> Series.to_list() == [true, true, false]
    end

    test "compare float series with a float value on the right-hand side" do
      s1 = Series.from_list([1.0, 2.5, :nan, :infinity, :neg_infinity])
      assert s1 |> Series.not_equal(2.5) |> Series.to_list() == [true, false, true, true, true]
    end

    test "compare float series with a nan value on the right-hand side" do
      s1 = Series.from_list([1.0, 2.5, :nan, :infinity, :neg_infinity])
      assert s1 |> Series.not_equal(:nan) |> Series.to_list() == [true, true, false, true, true]
    end

    test "compare float series with an infinity value on the right-hand side" do
      s1 = Series.from_list([1.0, 2.5, :nan, :infinity, :neg_infinity])

      assert s1 |> Series.not_equal(:infinity) |> Series.to_list() ==
               [true, true, true, false, true]
    end

    test "compare float series with an negative infinity value on the right-hand side" do
      s1 = Series.from_list([1.0, 2.5, :nan, :infinity, :neg_infinity])

      assert s1 |> Series.not_equal(:neg_infinity) |> Series.to_list() ==
               [true, true, true, true, false]
    end

    test "compare integer series with a scalar value on the left-hand side" do
      s1 = Series.from_list([1, 0, 2])

      assert 2 |> Series.not_equal(s1) |> Series.to_list() == [true, true, false]
    end

    test "compare float series with a float value on the left-hand side" do
      s1 = Series.from_list([1.0, 2.5, :nan, :infinity, :neg_infinity])
      assert 2.5 |> Series.not_equal(s1) |> Series.to_list() == [true, false, true, true, true]
    end

    test "compare float series with a nan value on the left-hand side" do
      s1 = Series.from_list([1.0, 2.5, :nan, :infinity, :neg_infinity])
      assert :nan |> Series.not_equal(s1) |> Series.to_list() == [true, true, false, true, true]
    end

    test "compare float series with an infinity value on the left-hand side" do
      s1 = Series.from_list([1.0, 2.5, :nan, :infinity, :neg_infinity])

      assert :infinity |> Series.not_equal(s1) |> Series.to_list() ==
               [true, true, true, false, true]
    end

    test "compare float series with an negative infinity value on the left-hand side" do
      s1 = Series.from_list([1.0, 2.5, :nan, :infinity, :neg_infinity])

      assert :neg_infinity |> Series.not_equal(s1) |> Series.to_list() ==
               [true, true, true, true, false]
    end
  end

  describe "greater/2" do
    test "compare integer series" do
      s1 = Series.from_list([1, 0, 3])
      s2 = Series.from_list([1, 0, 2])

      assert s1 |> Series.greater(s2) |> Series.to_list() == [false, false, true]
    end

    test "compare float series" do
      s1 = Series.from_list([1.0, 3.5, :nan, :infinity, :neg_infinity, :infinity])
      s2 = Series.from_list([1.0, 2.0, :nan, :infinity, :neg_infinity, :neg_infinity])

      assert s1 |> Series.greater(s2) |> Series.to_list() ==
               [false, true, false, false, false, true]
    end

    test "compare time series" do
      s1 = Series.from_list([~T[00:00:00.000000], ~T[12:00:00.000000], ~T[23:59:59.999999]])
      s2 = Series.from_list([~T[00:00:00.000000], ~T[12:30:00.000000], ~T[23:50:59.999999]])

      assert s1 |> Series.greater(s2) |> Series.to_list() == [false, false, true]
    end

    test "compare integer series with a scalar value on the right-hand side" do
      s1 = Series.from_list([1, 0, 2, 3])

      assert s1 |> Series.greater(2) |> Series.to_list() == [false, false, false, true]
    end

    test "compare float series with a float value on the right-hand side" do
      s1 = Series.from_list([1.0, 3.5, :nan, :infinity, :neg_infinity])
      assert s1 |> Series.greater(2.0) |> Series.to_list() == [false, true, true, true, false]
    end

    test "compare float series with a nan value on the right-hand side" do
      s1 = Series.from_list([1.0, 3.5, :nan, :infinity, :neg_infinity])
      assert s1 |> Series.greater(:nan) |> Series.to_list() == [false, false, false, false, false]
    end

    test "compare float series with an infinity value on the right-hand side" do
      s1 = Series.from_list([1.0, 3.5, :nan, :infinity, :neg_infinity])

      assert s1 |> Series.greater(:infinity) |> Series.to_list() ==
               [false, false, true, false, false]
    end

    test "compare float series with an negative infinity value on the right-hand side" do
      s1 = Series.from_list([1.0, 3.5, :nan, :infinity, :neg_infinity])

      assert s1 |> Series.greater(:neg_infinity) |> Series.to_list() ==
               [true, true, true, true, false]
    end

    test "compare integer series with a scalar value on the left-hand side" do
      s1 = Series.from_list([1, 0, 2, 3])

      assert 2 |> Series.greater(s1) |> Series.to_list() == [true, true, false, false]
    end

    test "compare float series with a float value on the left-hand side" do
      s1 = Series.from_list([1.0, 3.5, :nan, :infinity, :neg_infinity])
      assert 2.5 |> Series.greater(s1) |> Series.to_list() == [true, false, false, false, true]
    end

    test "compare float series with a nan value on the left-hand side" do
      s1 = Series.from_list([1.0, 3.5, :nan, :infinity, :neg_infinity])
      assert :nan |> Series.greater(s1) |> Series.to_list() == [true, true, false, true, true]
    end

    test "compare float series with an infinity value on the left-hand side" do
      s1 = Series.from_list([1.0, 3.5, :nan, :infinity, :neg_infinity])

      assert :infinity |> Series.greater(s1) |> Series.to_list() ==
               [true, true, false, false, true]
    end

    test "compare float series with an negative infinity value on the left-hand side" do
      s1 = Series.from_list([1.0, 3.5, :nan, :infinity, :neg_infinity])

      assert :neg_infinity |> Series.greater(s1) |> Series.to_list() ==
               [false, false, false, false, false]
    end

    test "compares series of different sizes" do
      s1 = Series.from_list([1, 2, 3])
      s2 = Series.from_list([3, 2, 1, 4])

      assert_raise ArgumentError,
                   "series must either have the same size or one of them must have size of 1, got: 3 and 4",
                   fn -> Series.equal(s1, s2) end
    end
  end

  describe "greater_equal/2" do
    test "compare integer series" do
      s1 = Series.from_list([1, 0, 2])
      s2 = Series.from_list([1, 0, 3])

      assert s1 |> Series.greater_equal(s2) |> Series.to_list() == [true, true, false]
    end

    test "compare float series" do
      s1 = Series.from_list([1.0, 3.5, :nan, :infinity, :neg_infinity, :infinity])
      s2 = Series.from_list([1.0, 2.0, :nan, :infinity, :neg_infinity, :neg_infinity])

      assert s1 |> Series.greater_equal(s2) |> Series.to_list() ==
               [true, true, true, true, true, true]
    end

    test "compare time series" do
      s1 = Series.from_list([~T[00:00:00.000000], ~T[12:00:00.000000], ~T[23:59:59.999999]])
      s2 = Series.from_list([~T[00:00:00.000000], ~T[12:30:00.000000], ~T[23:50:59.999999]])

      assert s1 |> Series.greater_equal(s2) |> Series.to_list() == [true, false, true]
    end

    test "compare integer series with a scalar value on the right-hand side" do
      s1 = Series.from_list([1, 0, 2, 3])

      assert s1 |> Series.greater_equal(2) |> Series.to_list() == [false, false, true, true]
    end

    test "compare float series with a float value on the right-hand side" do
      s1 = Series.from_list([1.0, 3.5, :nan, :infinity, :neg_infinity])

      assert s1 |> Series.greater_equal(2.0) |> Series.to_list() ==
               [false, true, true, true, false]
    end

    test "compare float series with a nan value on the right-hand side" do
      s1 = Series.from_list([1.0, 3.5, :nan, :infinity, :neg_infinity])

      assert s1 |> Series.greater_equal(:nan) |> Series.to_list() ==
               [false, false, true, false, false]
    end

    test "compare float series with an infinity value on the right-hand side" do
      s1 = Series.from_list([1.0, 3.5, :nan, :infinity, :neg_infinity])

      assert s1 |> Series.greater_equal(:infinity) |> Series.to_list() ==
               [false, false, true, true, false]
    end

    test "compare float series with an negative infinity value on the right-hand side" do
      s1 = Series.from_list([1.0, 3.5, :nan, :infinity, :neg_infinity])

      assert s1 |> Series.greater_equal(:neg_infinity) |> Series.to_list() ==
               [true, true, true, true, true]
    end

    test "compare integer series with a scalar value on the left-hand side" do
      s1 = Series.from_list([1, 0, 2, 3])

      assert 2 |> Series.greater_equal(s1) |> Series.to_list() == [true, true, true, false]
    end

    test "compare float series with a float value on the left-hand side" do
      s1 = Series.from_list([1.0, 3.5, :nan, :infinity, :neg_infinity])

      assert 2.5 |> Series.greater_equal(s1) |> Series.to_list() ==
               [true, false, false, false, true]
    end

    test "compare float series with a nan value on the left-hand side" do
      s1 = Series.from_list([1.0, 3.5, :nan, :infinity, :neg_infinity])

      assert :nan |> Series.greater_equal(s1) |> Series.to_list() ==
               [true, true, true, true, true]
    end

    test "compare float series with an infinity value on the left-hand side" do
      s1 = Series.from_list([1.0, 3.5, :nan, :infinity, :neg_infinity])

      assert :infinity |> Series.greater_equal(s1) |> Series.to_list() ==
               [true, true, false, true, true]
    end

    test "compare float series with an negative infinity value on the left-hand side" do
      s1 = Series.from_list([1.0, 3.5, :nan, :infinity, :neg_infinity])

      assert :neg_infinity |> Series.greater_equal(s1) |> Series.to_list() ==
               [false, false, false, false, true]
    end
  end

  describe "less/2" do
    test "compare integer series" do
      s1 = Series.from_list([1, 0, 2])
      s2 = Series.from_list([1, 0, 3])

      assert s1 |> Series.less(s2) |> Series.to_list() == [false, false, true]
    end

    test "compare float series" do
      s1 = Series.from_list([1.0, 2.0, :nan, :infinity, :neg_infinity, :neg_infinity])
      s2 = Series.from_list([1.0, 3.5, :nan, :infinity, :neg_infinity, :infinity])

      assert s1 |> Series.less(s2) |> Series.to_list() ==
               [false, true, false, false, false, true]
    end

    test "compare time series" do
      s1 = Series.from_list([~T[00:00:00.000000], ~T[12:00:00.000000], ~T[23:59:59.999999]])
      s2 = Series.from_list([~T[00:00:00.000000], ~T[12:30:00.000000], ~T[23:50:59.999999]])

      assert s1 |> Series.less(s2) |> Series.to_list() == [false, true, false]
    end

    test "compare integer series with a scalar value on the right-hand side" do
      s1 = Series.from_list([1, 0, 2, 3])

      assert s1 |> Series.less(2) |> Series.to_list() == [true, true, false, false]
    end

    test "compare float series with a float value on the right-hand side" do
      s1 = Series.from_list([1.0, 3.5, :nan, :infinity, :neg_infinity])

      assert s1 |> Series.less(2.0) |> Series.to_list() ==
               [true, false, false, false, true]
    end

    test "compare float series with a nan value on the right-hand side" do
      s1 = Series.from_list([1.0, 3.5, :nan, :infinity, :neg_infinity])

      assert s1 |> Series.less(:nan) |> Series.to_list() ==
               [true, true, false, true, true]
    end

    test "compare float series with an infinity value on the right-hand side" do
      s1 = Series.from_list([1.0, 3.5, :nan, :infinity, :neg_infinity])

      assert s1 |> Series.less(:infinity) |> Series.to_list() ==
               [true, true, false, false, true]
    end

    test "compare float series with an negative infinity value on the right-hand side" do
      s1 = Series.from_list([1.0, 3.5, :nan, :infinity, :neg_infinity])

      assert s1 |> Series.less(:neg_infinity) |> Series.to_list() ==
               [false, false, false, false, false]
    end

    test "compare integer series with a scalar value on the left-hand side" do
      s1 = Series.from_list([1, 0, 2, 3])

      assert 2 |> Series.less(s1) |> Series.to_list() == [false, false, false, true]
    end

    test "compare float series with a float value on the left-hand side" do
      s1 = Series.from_list([1.0, 3.5, :nan, :infinity, :neg_infinity])

      assert 2.5 |> Series.less(s1) |> Series.to_list() ==
               [false, true, true, true, false]
    end

    test "compare float series with a nan value on the left-hand side" do
      s1 = Series.from_list([1.0, 3.5, :nan, :infinity, :neg_infinity])

      assert :nan |> Series.less(s1) |> Series.to_list() ==
               [false, false, false, false, false]
    end

    test "compare float series with an infinity value on the left-hand side" do
      s1 = Series.from_list([1.0, 3.5, :nan, :infinity, :neg_infinity])

      assert :infinity |> Series.less(s1) |> Series.to_list() ==
               [false, false, true, false, false]
    end

    test "compare float series with an negative infinity value on the left-hand side" do
      s1 = Series.from_list([1.0, 3.5, :nan, :infinity, :neg_infinity])

      assert :neg_infinity |> Series.less(s1) |> Series.to_list() ==
               [true, true, true, true, false]
    end

    test "raises on value mismatch" do
      assert_raise ArgumentError,
                   "cannot invoke Explorer.Series.less/2 with mismatched dtypes: {:f, 64} and nil",
                   fn -> Series.less(Series.from_list([12.3]), nil) end

      assert_raise ArgumentError,
                   ~r"HINT: we have noticed that one of the values is the atom Foo",
                   fn -> Series.less(Series.from_list([123]), Foo) end
    end
  end

  describe "less_equal/2" do
    test "compare integer series" do
      s1 = Series.from_list([1, 0, 2])
      s2 = Series.from_list([1, 0, 3])

      assert s1 |> Series.less_equal(s2) |> Series.to_list() == [true, true, true]
    end

    test "compare float series" do
      s1 = Series.from_list([1.0, 2.0, :nan, :infinity, :neg_infinity, :neg_infinity])
      s2 = Series.from_list([1.0, 3.5, :nan, :infinity, :neg_infinity, :infinity])

      assert s1 |> Series.less_equal(s2) |> Series.to_list() ==
               [true, true, true, true, true, true]
    end

    test "compare time series" do
      s1 = Series.from_list([~T[00:00:00.000000], ~T[12:00:00.000000], ~T[23:59:59.999999]])
      s2 = Series.from_list([~T[00:00:00.000000], ~T[12:30:00.000000], ~T[23:50:59.999999]])

      assert s1 |> Series.less_equal(s2) |> Series.to_list() == [true, true, false]
    end

    test "compare integer series with a scalar value on the right-hand side" do
      s1 = Series.from_list([1, 0, 2, 3])

      assert s1 |> Series.less_equal(2) |> Series.to_list() == [true, true, true, false]
    end

    test "compare float series with a float value on the right-hand side" do
      s1 = Series.from_list([1.0, 3.5, :nan, :infinity, :neg_infinity])

      assert s1 |> Series.less_equal(2.0) |> Series.to_list() ==
               [true, false, false, false, true]
    end

    test "compare float series with a nan value on the right-hand side" do
      s1 = Series.from_list([1.0, 3.5, :nan, :infinity, :neg_infinity])

      assert s1 |> Series.less_equal(:nan) |> Series.to_list() ==
               [true, true, true, true, true]
    end

    test "compare float series with an infinity value on the right-hand side" do
      s1 = Series.from_list([1.0, 3.5, :nan, :infinity, :neg_infinity])

      assert s1 |> Series.less_equal(:infinity) |> Series.to_list() ==
               [true, true, false, true, true]
    end

    test "compare float series with an negative infinity value on the right-hand side" do
      s1 = Series.from_list([1.0, 3.5, :nan, :infinity, :neg_infinity])

      assert s1 |> Series.less_equal(:neg_infinity) |> Series.to_list() ==
               [false, false, false, false, true]
    end

    test "compare integer series with a scalar value on the left-hand side" do
      s1 = Series.from_list([1, 0, 2, 3])

      assert 2 |> Series.less_equal(s1) |> Series.to_list() == [false, false, true, true]
    end

    test "compare float series with a float value on the left-hand side" do
      s1 = Series.from_list([1.0, 3.5, :nan, :infinity, :neg_infinity])

      assert 2.5 |> Series.less_equal(s1) |> Series.to_list() ==
               [false, true, true, true, false]
    end

    test "compare float series with a nan value on the left-hand side" do
      s1 = Series.from_list([1.0, 3.5, :nan, :infinity, :neg_infinity])

      assert :nan |> Series.less_equal(s1) |> Series.to_list() ==
               [false, false, true, false, false]
    end

    test "compare float series with an infinity value on the left-hand side" do
      s1 = Series.from_list([1.0, 3.5, :nan, :infinity, :neg_infinity])

      assert :infinity |> Series.less_equal(s1) |> Series.to_list() ==
               [false, false, true, true, false]
    end

    test "compare float series with an negative infinity value on the left-hand side" do
      s1 = Series.from_list([1.0, 3.5, :nan, :infinity, :neg_infinity])

      assert :neg_infinity |> Series.less_equal(s1) |> Series.to_list() ==
               [true, true, true, true, true]
    end
  end

  describe "in/2" do
    test "with boolean series" do
      s1 = Series.from_list([true, false, true])
      s2 = Series.from_list([false, false, false, false])

      assert s1 |> Series.in(s2) |> Series.to_list() == [false, true, false]
    end

    test "with signed integer series" do
      s1 = Series.from_list([1, 2, 3])
      s2 = Series.from_list([1, 0, 3])

      assert s1 |> Series.in(s2) |> Series.to_list() == [true, false, true]
    end

    test "with signed integer series and nil on the left-hand side" do
      s1 = Series.from_list([1, 2, 3, nil])
      s2 = Series.from_list([1, 0, 3])

      assert s1 |> Series.in(s2) |> Series.to_list() == [true, false, true, nil]
    end

    test "with signed integer series and nil on the right-hand side" do
      s1 = Series.from_list([1, 2, 3])
      s2 = Series.from_list([1, 0, 3, nil])

      assert s1 |> Series.in(s2) |> Series.to_list() == [true, false, true]
    end

    test "with signed integer series and nil on both sides" do
      s1 = Series.from_list([1, 2, 3, nil])
      s2 = Series.from_list([1, 0, 3, nil])

      assert s1 |> Series.in(s2) |> Series.to_list() == [true, false, true, nil]
    end

    test "with unsigned integer series" do
      s1 = Series.from_list([1, 2, 3], dtype: :u16)
      s2 = Series.from_list([1, 0, 3], dtype: :u32)

      assert s1 |> Series.in(s2) |> Series.to_list() == [true, false, true]
    end

    test "with unsigned and signed integer series" do
      s1 = Series.from_list([1, 2, 3], dtype: :s16)
      s2 = Series.from_list([1, 0, 3], dtype: :u32)

      assert s1 |> Series.in(s2) |> Series.to_list() == [true, false, true]
    end

    test "with float series" do
      s1 = Series.from_list([1.0, 2.0, :nan, :infinity, :neg_infinity])
      s2 = Series.from_list([1.0, 3.5, :nan, :infinity, :neg_infinity])

      assert s1 |> Series.in(s2) |> Series.to_list() == [true, false, true, true, true]
    end

    test "with binary series" do
      s1 = Series.from_list([<<239, 191, 19>>, <<2>>, <<3>>], dtype: :binary)
      s2 = Series.from_list([<<239, 191, 19>>, <<0>>, <<3>>], dtype: :binary)

      assert s1 |> Series.in(s2) |> Series.to_list() == [true, false, true]
    end

    test "with string series" do
      s1 = Series.from_list(["1", "2", "3"])
      s2 = Series.from_list(["1", "0", "3"])

      assert s1 |> Series.in(s2) |> Series.to_list() == [true, false, true]
    end

    test "with date series" do
      s1 = Series.from_list([~D[2023-01-17], ~D[2023-01-18], ~D[2023-01-09]])
      s2 = Series.from_list([~D[2023-01-17], ~D[2023-01-04], ~D[2023-01-09]])

      assert s1 |> Series.in(s2) |> Series.to_list() == [true, false, true]
    end

    test "with time series" do
      s1 =
        Explorer.Series.from_list([~T[00:00:00.000000], ~T[12:00:00.000000], ~T[23:59:59.999999]])

      s2 =
        Explorer.Series.from_list([~T[00:00:00.000000], ~T[12:30:00.000000], ~T[23:59:59.999999]])

      assert s1 |> Series.in(s2) |> Series.to_list() == [true, false, true]
    end

    test "with datetime series" do
      s1 =
        Series.from_list([
          ~N[2023-01-17 20:00:56.576456Z],
          ~N[2023-01-18 20:30:56.576456Z],
          ~N[2023-01-09 21:00:56.576456Z]
        ])

      s2 =
        Series.from_list([
          ~N[2023-01-17 20:00:56.576456Z],
          ~N[2023-01-04 22:00:56.576456Z],
          ~N[2023-01-09 21:00:56.576456Z]
        ])

      assert s1 |> Series.in(s2) |> Series.to_list() == [true, false, true]
    end

    test "with a list on the right-hand side" do
      s1 = Series.from_list([1, 2, 3])
      l1 = [1, 0, 3]

      assert s1 |> Series.in(l1) |> Series.to_list() == [true, false, true]
    end

    test "with a smaller series on the right-hand side" do
      s1 = Series.from_list([1, 2, 3])
      s2 = Series.from_list([1, 3])

      assert s1 |> Series.in(s2) |> Series.to_list() == [true, false, true]
    end

    test "with a bigger series on the right-hand side" do
      s1 = Series.from_list([1, 2, 3])
      s2 = Series.from_list([1, 3, 5, 10])

      assert s1 |> Series.in(s2) |> Series.to_list() == [true, false, true]
    end

    test "compare boolean series with an integer series" do
      s1 = Series.from_list([true, false, true])
      s2 = Series.from_list([0, 1])

      assert_raise ArgumentError, fn ->
        Series.in(s1, s2)
      end
    end

    test "compare integer series with a float series" do
      s1 = Series.from_list([1, 2, 3])
      s2 = Series.from_list([1.0, 0.5, 3.0])

      assert s1 |> Series.in(s2) |> Series.to_list() == [true, false, true]
    end

    test "compare integer series with a string series" do
      s1 = Series.from_list([1, 2, 3])
      s2 = Series.from_list(["1", "0", "3"])

      assert_raise ArgumentError, fn ->
        Series.in(s1, s2)
      end
    end

    test "compare string series with a binary series" do
      s1 = Series.from_list(["1", "2", "3"])
      s2 = Series.from_list([<<1>>, <<0>>, <<"3">>], dtype: :binary)

      assert_raise ArgumentError, fn ->
        Series.in(s1, s2)
      end
    end

    test "compare date series with a datetime series" do
      s1 = Series.from_list([~D[2023-01-17], ~D[2023-01-18], ~D[2023-01-09]])

      s2 =
        Series.from_list([
          ~N[2023-01-17 20:00:56.576456Z],
          ~N[2023-01-04 22:00:56.576456Z],
          ~N[2023-01-09 21:00:56.576456Z]
        ])

      assert_raise ArgumentError, fn ->
        Series.in(s1, s2)
      end
    end

    test "compare categories with strings" do
      s = Series.from_list(["a", "b", "c", "a"], dtype: :category)

      assert Series.in(s, ["a", "b"]) |> Series.to_list() ==
               [true, true, false, true]
    end

    test "compare categories with strings when left-hand side contains nil" do
      s = Series.from_list(["a", "b", "c", "a", nil], dtype: :category)

      assert Series.in(s, ["a", "b"]) |> Series.to_list() ==
               [true, true, false, true, nil]
    end

    test "compare categories with strings when right-hand side contains nil" do
      s = Series.from_list(["a", "b", "c", "a"], dtype: :category)

      assert Series.in(s, ["a", "b", nil]) |> Series.to_list() ==
               [true, true, false, true]
    end

    test "compare categories with strings when both sides contains nil" do
      s = Series.from_list(["a", "b", "c", "a", nil], dtype: :category)

      assert Series.in(s, ["a", "b", nil]) |> Series.to_list() ==
               [true, true, false, true, nil]
    end

    test "compare categories with strings when left-hand side contains nil and right-hand contains unknown element" do
      s = Series.from_list(["a", "b", "c", "a", nil], dtype: :category)

      assert Series.in(s, ["a", "z"]) |> Series.to_list() ==
               [true, false, false, true, nil]
    end

    test "compare categories with strings when left-hand side contains nil and right-hand contains unknown element and nil" do
      s = Series.from_list(["a", "b", "c", "a", nil], dtype: :category)

      assert Series.in(s, ["a", "z", nil]) |> Series.to_list() ==
               [true, false, false, true, nil]
    end

    test "compare categories with categories that are incompatible" do
      s = Series.from_list(["a", "b", "c", "a"], dtype: :category)
      s1 = Series.from_list(["a", "b", "z"]) |> Series.categorise(s)

      assert Series.in(s, s1) |> Series.to_list() ==
               [true, true, false, true]
    end

    test "compare categories with categories and nil on left-hand side" do
      s = Series.from_list(["a", nil, "c", "a"], dtype: :category)
      s1 = Series.from_list(["a", "c"]) |> Series.categorise(s)

      assert Series.in(s, s1) |> Series.to_list() ==
               [true, nil, true, true]
    end

    test "compare categories with categories and nil on right-hand side" do
      s = Series.from_list(["a", "b", "c", "a"], dtype: :category)
      s1 = Series.from_list(["a", "b", nil]) |> Series.categorise(s)

      assert Series.in(s, s1) |> Series.to_list() ==
               [true, true, false, true]
    end

    test "compare categories with categories and nil on both sides" do
      s = Series.from_list(["a", "b", "c", "a", nil], dtype: :category)
      s1 = Series.from_list(["a", "b", nil]) |> Series.categorise(s)

      assert Series.in(s, s1) |> Series.to_list() ==
               [true, true, false, true, nil]
    end

    test "compare categories with categories that are equivalent" do
      s = Series.from_list(["a", "b", "c", "a", nil], dtype: :category)
      s1 = Series.from_list(["a", "b", "c", nil]) |> Series.categorise(s)

      assert Series.in(s, s1) |> Series.to_list() ==
               [true, true, true, true, nil]
    end

    test "compare categories with categories that are different" do
      s = Series.from_list(["a", "b", "c", "a", nil], dtype: :category)
      s1 = Series.from_list(["z"], dtype: :category)

      assert_raise RuntimeError,
                   ~s/Generic Error: cannot compare categories from different sources. See Explorer.Series.categorise\/2/,
                   fn ->
                     Series.in(s, s1)
                   end
    end
  end

  describe "iotype/1" do
    test "integer series" do
      s = Series.from_list([1, 2, 3])
      assert Series.iotype(s) == {:s, 64}
    end

    test "float series" do
      s = Series.from_list([1.2, 2.3, 3.4, :nan, :infinity, :neg_infinity])
      assert Series.iotype(s) == {:f, 64}
    end

    test "boolean series" do
      s = Series.from_list([true, false, true])
      assert Series.iotype(s) == {:u, 8}
    end

    test "date series" do
      s = Series.from_list([~D[1999-12-31], ~D[1989-01-01]])
      assert Series.iotype(s) == {:s, 32}
    end

    test "time series" do
      s = Series.from_list([~T[00:00:00.000000], ~T[23:59:59.999999]])
      assert Series.iotype(s) == {:s, 64}
    end

    test "datetime series" do
      s = Series.from_list([~N[2022-09-12 22:21:46.250899]])
      assert Series.iotype(s) == {:s, 64}
    end
  end

  describe "add/2" do
    test "adding two series together" do
      s1 = Series.from_list([1, 2, 3])
      s2 = Series.from_list([4, 5, 6])

      s3 = Series.add(s1, s2)

      assert s3.dtype == {:s, 64}
      assert Series.to_list(s3) == [5, 7, 9]
    end

    test "adding two float series together" do
      s1 = Series.from_list([1.0, 2.5, :nan, :infinity, :neg_infinity, :infinity])
      s2 = Series.from_list([4.0, 4.5, :nan, :infinity, :neg_infinity, :neg_infinity])

      s3 = Series.add(s1, s2)

      assert s3.dtype == {:f, 64}
      assert Series.to_list(s3) == [5.0, 7.0, :nan, :infinity, :neg_infinity, :nan]
    end

    test "adding a series with an integer scalar value on the right-hand side" do
      s1 = Series.from_list([1, 2, 3])

      s2 = Series.add(s1, -2)

      assert s2.dtype == {:s, 64}
      assert Series.to_list(s2) == [-1, 0, 1]
    end

    test "adding a series with an integer scalar value on the left-hand side" do
      s1 = Series.from_list([1, 2, 3])

      s2 = Series.add(-2, s1)

      assert Series.to_list(s2) == [-1, 0, 1]
    end

    test "adding a series with a float scalar value on the right-hand side" do
      s1 = Series.from_list([1, 2, 3])

      s2 = Series.add(s1, 1.1)
      assert s2.dtype == {:f, 64}

      assert Series.to_list(s2) == [2.1, 3.1, 4.1]
    end

    test "adding a series with a nan value on the right-hand side" do
      s1 = Series.from_list([1.0, 2.5, :nan, :infinity, :neg_infinity])

      s2 = Series.add(s1, :nan)

      assert s2.dtype == {:f, 64}
      assert Series.to_list(s2) == [:nan, :nan, :nan, :nan, :nan]
    end

    test "adding a series with a infinity value on the right-hand side" do
      s1 = Series.from_list([1.0, 2.5, :nan, :infinity, :neg_infinity])

      s2 = Series.add(s1, :infinity)

      assert s2.dtype == {:f, 64}
      assert Series.to_list(s2) == [:infinity, :infinity, :nan, :infinity, :nan]
    end

    test "adding a series with a negative infinity value on the right-hand side" do
      s1 = Series.from_list([1.0, 2.5, :nan, :infinity, :neg_infinity])

      s2 = Series.add(s1, :neg_infinity)

      assert s2.dtype == {:f, 64}
      assert Series.to_list(s2) == [:neg_infinity, :neg_infinity, :nan, :nan, :neg_infinity]
    end

    test "adding a series with a float scalar value on the left-hand side" do
      s1 = Series.from_list([1, 2, 3])

      s2 = Series.add(1.1, s1)
      assert s2.dtype == {:f, 64}

      assert Series.to_list(s2) == [2.1, 3.1, 4.1]
    end

    test "adding a series with a nan value on the left-hand side" do
      s1 = Series.from_list([1.0, 2.5, :nan, :infinity, :neg_infinity])

      s2 = Series.add(:nan, s1)

      assert s2.dtype == {:f, 64}
      assert Series.to_list(s2) == [:nan, :nan, :nan, :nan, :nan]
    end

    test "adding a series with a infinity value on the left-hand side" do
      s1 = Series.from_list([1.0, 2.5, :nan, :infinity, :neg_infinity])

      s2 = Series.add(:infinity, s1)

      assert s2.dtype == {:f, 64}
      assert Series.to_list(s2) == [:infinity, :infinity, :nan, :infinity, :nan]
    end

    test "adding a series with a negative infinity value on the left-hand side" do
      s1 = Series.from_list([1.0, 2.5, :nan, :infinity, :neg_infinity])

      s2 = Series.add(:neg_infinity, s1)

      assert s2.dtype == {:f, 64}
      assert Series.to_list(s2) == [:neg_infinity, :neg_infinity, :nan, :nan, :neg_infinity]
    end

    test "adding two numbers" do
      assert_raise ArgumentError,
                   "add/2 expects a series as one of its arguments, instead got two scalars: 1 and 2",
                   fn ->
                     Series.add(1, 2)
                   end
    end

    test "adding two unsigned integer series of the same dtype together" do
      s1 = Series.from_list([1, 2, 3], dtype: :u32)
      s2 = Series.from_list([4, 5, 6], dtype: :u32)

      s3 = Series.add(s1, s2)

      assert s3.dtype == {:u, 32}
      assert Series.to_list(s3) == [5, 7, 9]
    end

    test "adding two unsigned integer series of different dtype together" do
      s1 = Series.from_list([1, 2, 3], dtype: :u16)
      s2 = Series.from_list([4, 5, 6], dtype: :u32)

      s3 = Series.add(s1, s2)

      assert s3.dtype == {:u, 32}
      assert Series.to_list(s3) == [5, 7, 9]
    end

    test "adding signed and unsigned integer series together" do
      s1 = Series.from_list([1, 2, 3], dtype: :s16)
      s2 = Series.from_list([4, 5, 6], dtype: :u32)

      s3 = Series.add(s1, s2)

      assert s3.dtype == {:s, 64}
      assert Series.to_list(s3) == [5, 7, 9]
    end
  end

  describe "subtract/2" do
    test "subtracting two series together" do
      s1 = Series.from_list([1, 2, 3])
      s2 = Series.from_list([4, 5, 6])

      s3 = Series.subtract(s1, s2)

      assert s3.dtype == {:s, 64}
      assert Series.to_list(s3) == [-3, -3, -3]
    end

    test "subtracting two float series together" do
      s1 = Series.from_list([1.0, 2.5, :nan, :infinity, :neg_infinity, :infinity, :neg_infinity])
      s2 = Series.from_list([4.0, 4.5, :nan, :infinity, :neg_infinity, :neg_infinity, :infinity])

      s3 = Series.subtract(s1, s2)

      assert s3.dtype == {:f, 64}
      assert Series.to_list(s3) == [-3.0, -2.0, :nan, :nan, :nan, :infinity, :neg_infinity]
    end

    test "subtracting a series with an integer scalar value on the right-hand side" do
      s1 = Series.from_list([1, 2, 3])

      s2 = Series.subtract(s1, -2)

      assert s2.dtype == {:s, 64}
      assert Series.to_list(s2) == [3, 4, 5]
    end

    test "subtracting a series with an integer scalar value on the left-hand side" do
      s1 = Series.from_list([1, 2, 3])

      s2 = Series.subtract(-2, s1)

      assert Series.to_list(s2) == [-3, -4, -5]
    end

    test "subtracting a series with a float scalar value on the right-hand side" do
      s1 = Series.from_list([1, 2, 3])

      s2 = Series.subtract(s1, 1.5)
      assert s2.dtype == {:f, 64}

      assert Series.to_list(s2) == [-0.5, 0.5, 1.5]
    end

    test "subtracting a series with a nan value on the right-hand side" do
      s1 = Series.from_list([1.0, 2.5, :nan, :infinity, :neg_infinity])

      s2 = Series.subtract(s1, :nan)

      assert s2.dtype == {:f, 64}
      assert Series.to_list(s2) == [:nan, :nan, :nan, :nan, :nan]
    end

    test "subtracting a series with a infinity value on the right-hand side" do
      s1 = Series.from_list([1.0, 2.5, :nan, :infinity, :neg_infinity])

      s2 = Series.subtract(s1, :infinity)

      assert s2.dtype == {:f, 64}
      assert Series.to_list(s2) == [:neg_infinity, :neg_infinity, :nan, :nan, :neg_infinity]
    end

    test "subtracting a series with a negative infinity value on the right-hand side" do
      s1 = Series.from_list([1.0, 2.5, :nan, :infinity, :neg_infinity])

      s2 = Series.subtract(s1, :neg_infinity)

      assert s2.dtype == {:f, 64}
      assert Series.to_list(s2) == [:infinity, :infinity, :nan, :infinity, :nan]
    end

    test "subtracting a series with a float scalar value on the left-hand side" do
      s1 = Series.from_list([1, 2, 3])

      s2 = Series.subtract(1.5, s1)
      assert s2.dtype == {:f, 64}

      assert Series.to_list(s2) == [0.5, -0.5, -1.5]
    end

    test "subtracting a series with a nan value on the left-hand side" do
      s1 = Series.from_list([1.0, 2.5, :nan, :infinity, :neg_infinity])

      s2 = Series.subtract(:nan, s1)

      assert s2.dtype == {:f, 64}
      assert Series.to_list(s2) == [:nan, :nan, :nan, :nan, :nan]
    end

    test "subtracting a series with a infinity value on the left-hand side" do
      s1 = Series.from_list([1.0, 2.5, :nan, :infinity, :neg_infinity])

      s2 = Series.subtract(:infinity, s1)

      assert s2.dtype == {:f, 64}
      assert Series.to_list(s2) == [:infinity, :infinity, :nan, :nan, :infinity]
    end

    test "subtracting a series with a negative infinity value on the left-hand side" do
      s1 = Series.from_list([1.0, 2.5, :nan, :infinity, :neg_infinity])

      s2 = Series.subtract(:neg_infinity, s1)

      assert s2.dtype == {:f, 64}
      assert Series.to_list(s2) == [:neg_infinity, :neg_infinity, :nan, :neg_infinity, :nan]
    end

    test "subtracting two unsigned integer series of the same dtype together" do
      s1 = Series.from_list([1, 2, 3], dtype: :s32)
      s2 = Series.from_list([4, 5, 6], dtype: :u32)

      s3 = Series.subtract(s1, s2)

      assert s3.dtype == {:s, 64}
      assert Series.to_list(s3) == [-3, -3, -3]
    end

    test "subtracting two unsigned integer series of different dtype together" do
      s1 = Series.from_list([4, 5, nil, 6], dtype: :u32)
      s2 = Series.from_list([1, 2, nil, 3], dtype: :u16)

      s3 = Series.subtract(s1, s2)

      assert s3.dtype == {:u, 32}
      assert Series.to_list(s3) == [3, 3, nil, 3]
    end

    test "subtracting signed and unsigned integer series together" do
      s1 = Series.from_list([1, 2, 3], dtype: :s16)
      s2 = Series.from_list([4, 5, 6], dtype: :u32)

      s3 = Series.subtract(s1, s2)

      assert s3.dtype == {:s, 64}
      assert Series.to_list(s3) == [-3, -3, -3]
    end

    test "subtracting unsigned integer and float series" do
      s1 = Series.from_list([1, 2, 3], dtype: :u32)
      s2 = Series.from_list([4.2, 5.2, 6.5])

      s3 = Series.subtract(s1, s2)

      assert s3.dtype == {:f, 64}
      assert Series.to_list(s3) == [-3.2, -3.2, -3.5]
    end
  end

  describe "multiply/2" do
    test "multiplying two signed integer series together" do
      s1 = Series.from_list([1, 2, 3])
      s2 = Series.from_list([4, 5, 6])

      s3 = Series.multiply(s1, s2)

      assert s3.dtype == {:s, 64}
      assert Series.to_list(s3) == [4, 10, 18]
    end

    test "multiplying two unsigned integer series together" do
      s1 = Series.from_list([1, 2, 3], dtype: :u16)
      s2 = Series.from_list([4, 5, 6], dtype: :u32)

      s3 = Series.multiply(s1, s2)

      assert s3.dtype == {:u, 32}
      assert Series.to_list(s3) == [4, 10, 18]
    end

    test "multiplying signed and unsigned integer series together" do
      s1 = Series.from_list([1, 2, 3], dtype: :s16)
      s2 = Series.from_list([4, 5, 6], dtype: :u32)

      s3 = Series.multiply(s1, s2)

      assert s3.dtype == {:s, 64}
      assert Series.to_list(s3) == [4, 10, 18]
    end

    test "multiplying two float series together" do
      s1 = Series.from_list([1.0, 2.5, :nan, :infinity, :neg_infinity, :infinity])
      s2 = Series.from_list([4.0, 4.5, :nan, :infinity, :neg_infinity, :neg_infinity])

      s3 = Series.multiply(s1, s2)

      assert s3.dtype == {:f, 64}
      assert Series.to_list(s3) == [4.0, 11.25, :nan, :infinity, :infinity, :neg_infinity]
    end

    test "multiplying a series with an integer scalar value on the right-hand side" do
      s1 = Series.from_list([1, 2, 3])

      s2 = Series.multiply(s1, -2)

      assert s2.dtype == {:s, 64}
      assert Series.to_list(s2) == [-2, -4, -6]
    end

    test "multiplying a series with an integer scalar value on the left-hand side" do
      s1 = Series.from_list([1, 2, 3])

      s2 = Series.multiply(-2, s1)

      assert s2.dtype == {:s, 64}
      assert Series.to_list(s2) == [-2, -4, -6]
    end

    test "multiplying a series with a float scalar value on the right-hand side" do
      s1 = Series.from_list([1, 2, 3])

      s2 = Series.multiply(s1, -2.5)

      assert s2.dtype == {:f, 64}
      assert Series.to_list(s2) == [-2.5, -5.0, -7.5]
    end

    test "multiplying a series with a nan value on the right-hand side" do
      s1 = Series.from_list([1.0, 2.5, :nan, :infinity, :neg_infinity])

      s2 = Series.multiply(s1, :nan)

      assert s2.dtype == {:f, 64}
      assert Series.to_list(s2) == [:nan, :nan, :nan, :nan, :nan]
    end

    test "multiplying a series with a infinity value on the right-hand side" do
      s1 = Series.from_list([1.0, 2.5, :nan, :infinity, :neg_infinity])

      s2 = Series.multiply(s1, :infinity)

      assert s2.dtype == {:f, 64}
      assert Series.to_list(s2) == [:infinity, :infinity, :nan, :infinity, :neg_infinity]
    end

    test "multiplying a series with a negative infinity value on the right-hand side" do
      s1 = Series.from_list([1.0, 2.5, :nan, :infinity, :neg_infinity])

      s2 = Series.multiply(s1, :neg_infinity)

      assert s2.dtype == {:f, 64}
      assert Series.to_list(s2) == [:neg_infinity, :neg_infinity, :nan, :neg_infinity, :infinity]
    end

    test "multiplying a series with a float scalar value on the left-hand side" do
      s1 = Series.from_list([1, 2, 3])

      s2 = Series.multiply(-2.5, s1)

      assert s2.dtype == {:f, 64}
      assert Series.to_list(s2) == [-2.5, -5.0, -7.5]
    end

    test "multiplying a series with a nan value on the left-hand side" do
      s1 = Series.from_list([1.0, 2.5, :nan, :infinity, :neg_infinity])

      s2 = Series.multiply(:nan, s1)

      assert s2.dtype == {:f, 64}
      assert Series.to_list(s2) == [:nan, :nan, :nan, :nan, :nan]
    end

    test "multiplying a series with a infinity value on the left-hand side" do
      s1 = Series.from_list([1.0, 2.5, :nan, :infinity, :neg_infinity])

      s2 = Series.multiply(:infinity, s1)

      assert s2.dtype == {:f, 64}
      assert Series.to_list(s2) == [:infinity, :infinity, :nan, :infinity, :neg_infinity]
    end

    test "multiplying a series with a negative infinity value on the left-hand side" do
      s1 = Series.from_list([1.0, 2.5, :nan, :infinity, :neg_infinity])

      s2 = Series.multiply(:neg_infinity, s1)

      assert s2.dtype == {:f, 64}
      assert Series.to_list(s2) == [:neg_infinity, :neg_infinity, :nan, :neg_infinity, :infinity]
    end
  end

  describe "divide/2" do
    test "dividing two series together" do
      s1 = Series.from_list([1, 2, 3])
      s2 = Series.from_list([4, 5, 6])

      s3 = Series.divide(s2, s1)

      assert s3.dtype == {:f, 64}
      assert Series.to_list(s3) == [4.0, 2.5, 2.0]
    end

    test "dividing two float series together" do
      s1 = Series.from_list([1.0, 2.5, :nan, :infinity, :neg_infinity, :infinity])
      s2 = Series.from_list([4.0, 4.5, :nan, :infinity, :neg_infinity, :neg_infinity])

      s3 = Series.divide(s1, s2)

      assert s3.dtype == {:f, 64}
      assert Series.to_list(s3) == [0.25, 0.5555555555555556, :nan, :nan, :nan, :nan]
    end

    test "dividing a series with an integer scalar value on the right-hand side" do
      s1 = Series.from_list([1, 2, 3])

      s2 = Series.divide(s1, -2)

      assert s2.dtype == {:f, 64}
      assert Series.to_list(s2) == [-0.5, -1, -1.5]
    end

    test "dividing a series with an integer scalar value on the left-hand side" do
      s1 = Series.from_list([1, 2, 5])

      s2 = Series.divide(-2, s1)

      assert s2.dtype == {:f, 64}
      assert Series.to_list(s2) == [-2.0, -1.0, -0.4]
    end

    test "dividing a series with a float scalar value on the right-hand side" do
      s1 = Series.from_list([1, 2, 3])

      s2 = Series.divide(s1, -2.5)

      assert s2.dtype == {:f, 64}
      assert Series.to_list(s2) == [-0.4, -0.8, -1.2]
    end

    test "dividing a series with a nan value on the right-hand side" do
      s1 = Series.from_list([1.0, 2.5, :nan, :infinity, :neg_infinity])

      s2 = Series.divide(s1, :nan)

      assert s2.dtype == {:f, 64}
      assert Series.to_list(s2) == [:nan, :nan, :nan, :nan, :nan]
    end

    test "dividing a series with a infinity value on the right-hand side" do
      s1 = Series.from_list([1.0, 2.5, :nan, :infinity, :neg_infinity])

      s2 = Series.divide(s1, :infinity)

      assert s2.dtype == {:f, 64}
      assert Series.to_list(s2) == [0.0, 0.0, :nan, :nan, :nan]
    end

    test "dividing a series with a negative infinity value on the right-hand side" do
      s1 = Series.from_list([1.0, 2.5, :nan, :infinity, :neg_infinity])

      s2 = Series.divide(s1, :neg_infinity)

      assert s2.dtype == {:f, 64}
      assert Series.to_list(s2) == [-0.0, -0.0, :nan, :nan, :nan]
    end

    test "dividing a series with a float scalar value on the left-hand side" do
      s1 = Series.from_list([1, 2, 3])

      s2 = Series.divide(-3.12, s1)

      assert s2.dtype == {:f, 64}
      assert Series.to_list(s2) == [-3.12, -1.56, -1.04]
    end

    test "dividing a series with a nan value on the left-hand side" do
      s1 = Series.from_list([1.0, 2.5, :nan, :infinity, :neg_infinity])

      s2 = Series.divide(:nan, s1)

      assert s2.dtype == {:f, 64}
      assert Series.to_list(s2) == [:nan, :nan, :nan, :nan, :nan]
    end

    test "dividing a series with a infinity value on the left-hand side" do
      s1 = Series.from_list([1.0, 2.5, :nan, :infinity, :neg_infinity])

      s2 = Series.divide(:infinity, s1)

      assert s2.dtype == {:f, 64}
      assert Series.to_list(s2) == [:infinity, :infinity, :nan, :nan, :nan]
    end

    test "dividing a series with a negative infinity value on the left-hand side" do
      s1 = Series.from_list([1.0, 2.5, :nan, :infinity, :neg_infinity])

      s2 = Series.divide(:neg_infinity, s1)

      assert s2.dtype == {:f, 64}
      assert Series.to_list(s2) == [:neg_infinity, :neg_infinity, :nan, :nan, :nan]
    end

    test "dividing two unsigned integer series together" do
      s1 = Series.from_list([1, 2, 3], dtype: :u16)
      s2 = Series.from_list([4, 5, 6], dtype: :u32)

      s3 = Series.divide(s2, s1)

      assert s3.dtype == {:f, 64}
      assert Series.to_list(s3) == [4.0, 2.5, 2.0]
    end

    test "dividing unsigned integer by signed integer series together" do
      s1 = Series.from_list([1, 2, 3], dtype: :u16)
      s2 = Series.from_list([4, 5, 6], dtype: :s8)

      s3 = Series.divide(s2, s1)

      assert s3.dtype == {:f, 64}
      assert Series.to_list(s3) == [4.0, 2.5, 2.0]
    end

    test "dividing signed integer by unsigned integer series together" do
      s1 = Series.from_list([1, 2, 3], dtype: :s16)
      s2 = Series.from_list([4, 5, 6], dtype: :u8)

      s3 = Series.divide(s2, s1)

      assert s3.dtype == {:f, 64}
      assert Series.to_list(s3) == [4.0, 2.5, 2.0]
    end
  end

  describe "quotient/2" do
    test "quotient of two signed series" do
      s1 = Series.from_list([10, 11, 15])
      s2 = Series.from_list([2, 2, 2])

      s3 = Series.quotient(s1, s2)

      assert s3.dtype == {:s, 64}
      assert Series.to_list(s3) == [5, 5, 7]
    end

    test "quotient of two unsigned series" do
      s1 = Series.from_list([10, 11, 15], dtype: :u32)
      s2 = Series.from_list([2, 2, 2], dtype: :u8)

      s3 = Series.quotient(s1, s2)

      assert s3.dtype == {:u, 32}
      assert Series.to_list(s3) == [5, 5, 7]
    end

    test "quotient of signed by unsigned series" do
      s1 = Series.from_list([10, 11, 15], dtype: :s32)
      s2 = Series.from_list([2, 2, 2], dtype: :u8)

      s3 = Series.quotient(s1, s2)

      assert s3.dtype == {:s, 32}
      assert Series.to_list(s3) == [5, 5, 7]
    end

    test "quotient of a series with an integer scalar value on the right-hand side" do
      s1 = Series.from_list([10, 11, 15])

      s2 = Series.quotient(s1, -2)

      assert s2.dtype == {:s, 64}
      assert Series.to_list(s2) == [-5, -5, -7]
    end

    test "quotient of a series with an integer scalar value on the left-hand side" do
      s1 = Series.from_list([10, 20, 25])

      s2 = Series.quotient(101, s1)

      assert s2.dtype == {:s, 64}
      assert Series.to_list(s2) == [10, 5, 4]
    end
  end

  describe "remainder/2" do
    test "remainder of two signed integer series" do
      s1 = Series.from_list([10, 11, 19])
      s2 = Series.from_list([2, 2, 2])

      s3 = Series.remainder(s1, s2)

      assert s3.dtype == {:s, 64}
      assert Series.to_list(s3) == [0, 1, 1]
    end

    test "remainder of two unsigned integer series" do
      s1 = Series.from_list([10, 11, 19], dtype: :u16)
      s2 = Series.from_list([2, 2, 2], dtype: :u32)

      s3 = Series.remainder(s1, s2)

      assert s3.dtype == {:u, 32}
      assert Series.to_list(s3) == [0, 1, 1]
    end

    test "remainder of signed and unsigned integer series" do
      s1 = Series.from_list([10, 11, 19], dtype: :s16)
      s2 = Series.from_list([2, 2, 2], dtype: :u8)

      s3 = Series.remainder(s1, s2)

      assert s3.dtype == {:s, 16}
      assert Series.to_list(s3) == [0, 1, 1]
    end

    test "remainder of a series with an integer scalar value on the right-hand side" do
      s1 = Series.from_list([10, 11, 15])

      s2 = Series.remainder(s1, -2)

      assert s2.dtype == {:s, 64}
      assert Series.to_list(s2) == [0, 1, 1]
    end

    test "remainder of a series with an integer scalar value on the left-hand side" do
      s1 = Series.from_list([10, 20, 25])

      s2 = Series.remainder(101, s1)

      assert s2.dtype == {:s, 64}
      assert Series.to_list(s2) == [1, 1, 1]
    end
  end

  describe "pow/2" do
    test "pow(uint, uint) == uint" do
      for u_base <- [8, 16, 32, 64], u_power <- [8, 16, 32, 64] do
        base = Series.from_list([1, 2, 3], dtype: {:u, u_base})
        power = Series.from_list([3, 2, 1], dtype: {:u, u_power})

        result = Series.pow(base, power)

        assert result.dtype == {:u, max(u_base, u_power)}
        assert Series.to_list(result) == [1, 4, 3]
      end
    end

    test "pow(uint, sint) == float64" do
      for u_base <- [8, 16, 32, 64], s_power <- [8, 16, 32, 64] do
        base = Series.from_list([1, 2, 3], dtype: {:u, u_base})
        power = Series.from_list([3, 2, 1], dtype: {:s, s_power})

        result = Series.pow(base, power)

        assert result.dtype == {:f, 64}
        assert Series.to_list(result) == [1, 4, 3]
      end
    end

    test "pow(sint, uint) == sint" do
      for s_base <- [8, 16, 32, 64], u_power <- [8, 16, 32, 64] do
        base = Series.from_list([1, 2, 3], dtype: {:s, s_base})
        power = Series.from_list([3, 2, 1], dtype: {:u, u_power})

        result = Series.pow(base, power)

        # Unsigned integers have twice the precision as signed integers.
        assert result.dtype == {:s, min(64, max(s_base, 2 * u_power))}
        assert Series.to_list(result) == [1, 4, 3]
      end
    end

    test "pow(sint, sint) == float64" do
      for s_base <- [8, 16, 32, 64], s_power <- [8, 16, 32, 64] do
        base = Series.from_list([1, 2, 3], dtype: {:s, s_base})
        power = Series.from_list([3, 2, 1], dtype: {:s, s_power})

        result = Series.pow(base, power)

        assert result.dtype == {:f, 64}
        assert Series.to_list(result) === [1.0, 4.0, 3.0]
      end
    end

    test "pow(float, uint_or_sint) = float" do
      for f_base <- [32, 64], d_power <- [:s, :u], n_power <- [8, 16, 32, 64] do
        base = Series.from_list([1, 2, 3], dtype: {:f, f_base})
        power = Series.from_list([3, 2, 1], dtype: {d_power, n_power})

        result = Series.pow(base, power)

        assert result.dtype == {:f, f_base}
        assert Series.to_list(result) === [1.0, 4.0, 3.0]
      end
    end

    test "pow(uint_or_sint, float) = float" do
      for d_base <- [:s, :u], n_base <- [8, 16, 32, 64], f_power <- [32, 64] do
        base = Series.from_list([1, 2, 3], dtype: {d_base, n_base})
        power = Series.from_list([3, 2, 1], dtype: {:f, f_power})

        result = Series.pow(base, power)

        assert result.dtype == {:f, f_power}
        assert Series.to_list(result) === [1.0, 4.0, 3.0]
      end
    end

    test "pow(float, float) = float" do
      for f_base <- [32, 64], f_power <- [32, 64] do
        base = Series.from_list([1, 2, 3], dtype: {:f, f_base})
        power = Series.from_list([3, 2, 1], dtype: {:f, f_power})

        result = Series.pow(base, power)

        assert result.dtype == {:f, max(f_base, f_power)}
        assert Series.to_list(result) === [1.0, 4.0, 3.0]
      end
    end

    test "pow of an integer series with an integer series that contains negative integer" do
      s1 = Series.from_list([1, 2, 3])
      s2 = Series.from_list([1, -2, 3])

      result = Series.pow(s1, s2)

      assert result.dtype == {:f, 64}
      assert Series.to_list(result) === [1.0, 0.25, 27.0]
    end

    test "pow of an integer series with a float series" do
      s1 = Series.from_list([1, 2, 3, 4, 5])
      s2 = Series.from_list([1.0, 3.5, :nan, :infinity, :neg_infinity])

      result = Series.pow(s1, s2)

      assert result.dtype == {:f, 64}
      assert Series.to_list(result) == [1.0, 11.313708498984761, :nan, :infinity, 0.0]
    end

    test "pow of an integer series with a float series that contains negative float" do
      s1 = Series.from_list([1, 2, 3, 4, 5])
      s2 = Series.from_list([1.0, -3.5, :nan, :infinity, :neg_infinity])

      result = Series.pow(s1, s2)

      assert result.dtype == {:f, 64}
      assert Series.to_list(result) == [1.0, 0.08838834764831845, :nan, :infinity, 0.0]
    end

    test "pow of an integer series with an integer series that contains nil" do
      s1 = Series.from_list([1, 2, 3])
      s2 = Series.from_list([3, nil, 1])

      result = Series.pow(s1, s2)

      assert result.dtype == {:f, 64}
      assert Series.to_list(result) == [1, nil, 3]
    end

    test "pow of an integer series that contains nil with an integer series" do
      s1 = Series.from_list([1, nil, 3])
      s2 = Series.from_list([3, 2, 1])

      result = Series.pow(s1, s2)

      assert result.dtype == {:f, 64}
      assert Series.to_list(result) == [1, nil, 3]
    end

    test "pow of an integer series that contains nil with an integer series also with nil" do
      s1 = Series.from_list([1, nil, 3])
      s2 = Series.from_list([3, nil, 1])

      result = Series.pow(s1, s2)

      assert result.dtype == {:f, 64}
      assert Series.to_list(result) == [1, nil, 3]
    end

    test "pow of an integer series with an integer scalar value on the right-hand side" do
      s1 = Series.from_list([1, 2, 3])

      result = Series.pow(s1, 2)

      assert result.dtype == {:f, 64}
      assert Series.to_list(result) == [1, 4, 9]
    end

    test "pow of an integer series with a negative integer scalar value on the right-hand side" do
      s1 = Series.from_list([1, 2, 3])

      result = Series.pow(s1, -2)

      assert result.dtype == {:f, 64}
      assert Series.to_list(result) === [1.0, 1 / 4, 1 / 9]
    end

    test "pow of an integer series with a float scalar value on the right-hand side" do
      s1 = Series.from_list([1, 2, 3])

      result = Series.pow(s1, 2.0)

      assert result.dtype == {:f, 64}
      assert Series.to_list(result) == [1.0, 4.0, 9.0]
    end

    test "pow of an integer series with a negative float scalar value on the right-hand side" do
      s1 = Series.from_list([1, 2, 3])

      result = Series.pow(s1, -2.0)

      assert result.dtype == {:f, 64}
      assert Series.to_list(result) == [1.0, 0.25, 0.1111111111111111]
    end

    test "pow of an integer series with a nan value on the right-hand side" do
      s1 = Series.from_list([1, 2, 3])

      s2 = Series.pow(s1, :nan)

      assert s2.dtype == {:f, 64}
      assert Series.to_list(s2) == [1, :nan, :nan]
    end

    test "pow of an integer series with an infinity value on the right-hand side" do
      s1 = Series.from_list([1, 2, 3])

      s2 = Series.pow(s1, :infinity)

      assert s2.dtype == {:f, 64}
      assert Series.to_list(s2) == [1.0, :infinity, :infinity]
    end

    test "pow of an integer series with a negative infinity value on the right-hand side" do
      s1 = Series.from_list([1, 2, 3])

      s2 = Series.pow(s1, :neg_infinity)

      assert s2.dtype == {:f, 64}
      assert Series.to_list(s2) == [1.0, 0.0, 0.0]
    end

    test "pow of an integer series with an integer scalar value on the left-hand side" do
      s1 = Series.from_list([1, 2, 3])

      result = Series.pow(2, s1)

      assert result.dtype == {:f, 64}
      assert Series.to_list(result) === [2.0, 4.0, 8.0]
    end

    test "pow of an integer series that contains negative integer with an integer scalar value on the left-hand side" do
      s1 = Series.from_list([1, -2, 3])

      result = Series.pow(2, s1)

      assert result.dtype == {:f, 64}
      assert Series.to_list(result) === [2.0, 0.25, 8.0]
    end

    test "pow of an integer series with a negative integer scalar value on the left-hand side" do
      s1 = Series.from_list([1, 2, 3])

      result = Series.pow(-2, s1)

      assert result.dtype == {:f, 64}
      assert Series.to_list(result) == [-2, 4, -8]
    end

    test "pow of an integer series with a float scalar value on the left-hand side" do
      s1 = Series.from_list([1, 2, 3])

      result = Series.pow(2.0, s1)

      assert result.dtype == {:f, 64}
      assert Series.to_list(result) == [2.0, 4.0, 8.0]
    end

    test "pow of an integer series with a negative float scalar value on the left-hand side" do
      s1 = Series.from_list([1, 2, 3])

      result = Series.pow(-2.0, s1)

      assert result.dtype == {:f, 64}
      assert Series.to_list(result) == [-2.0, 4.0, -8.0]
    end

    test "pow of an integer series with a nan value on the left-hand side" do
      s1 = Series.from_list([1, 2, 3])

      s2 = Series.pow(:nan, s1)

      assert s2.dtype == {:f, 64}
      assert Series.to_list(s2) == [:nan, :nan, :nan]
    end

    test "pow of an integer series with an infinity value on the left-hand side" do
      s1 = Series.from_list([1, 2, 3])

      s2 = Series.pow(:infinity, s1)

      assert s2.dtype == {:f, 64}
      assert Series.to_list(s2) == [:infinity, :infinity, :infinity]
    end

    test "pow of an integer series with a negative infinity value on the left-hand side" do
      s1 = Series.from_list([1, 2, 3])

      s2 = Series.pow(:neg_infinity, s1)

      assert s2.dtype == {:f, 64}
      assert Series.to_list(s2) == [:neg_infinity, :infinity, :neg_infinity]
    end

    test "pow of a series with a series and different sizes" do
      s1 = Series.from_list([1, 2, 3])
      s2 = Series.from_list([3, 2, 1, 4])

      assert_raise ArgumentError,
                   "series must either have the same size or one of them must have size of 1, got: 3 and 4",
                   fn -> Series.pow(s1, s2) end

      s1 = Series.from_list([1, 2, 3, 4])
      s2 = Series.from_list([3, 2, 1])

      assert_raise ArgumentError,
                   "series must either have the same size or one of them must have size of 1, got: 4 and 3",
                   fn -> Series.pow(s1, s2) end
    end

    test "pow of a float series with a float series" do
      s1 = Series.from_list([1.0, 2.5, :nan, :infinity, :neg_infinity])
      s2 = Series.from_list([1.0, 3.5, :nan, :infinity, :neg_infinity])

      result = Series.pow(s1, s2)

      assert result.dtype == {:f, 64}
      assert Series.to_list(result) == [1.0, 24.705294220065465, :nan, :infinity, 0.0]
    end

    test "pow of a float series with a float series that contains negative float" do
      s1 = Series.from_list([1.0, 2.5, :nan, :infinity, :neg_infinity])
      s2 = Series.from_list([1.0, -3.5, :nan, :infinity, :neg_infinity])

      result = Series.pow(s1, s2)

      assert result.dtype == {:f, 64}
      assert Series.to_list(result) == [1.0, 0.040477154050155256, :nan, :infinity, 0.0]
    end

    test "pow of a float series with an integer series" do
      s1 = Series.from_list([1.0, 3.5, :nan, :infinity, :neg_infinity])
      s2 = Series.from_list([1, 2, 3, 4, 5])

      result = Series.pow(s1, s2)

      assert result.dtype == {:f, 64}
      assert Series.to_list(result) == [1.0, 12.25, :nan, :infinity, :neg_infinity]
    end

    test "pow of a float series with an integer series that contains negative integer" do
      s1 = Series.from_list([1.0, 3.5, :nan, :infinity, :neg_infinity])
      s2 = Series.from_list([1, -2, 3, 4, 5])

      result = Series.pow(s1, s2)

      assert result.dtype == {:f, 64}
      assert Series.to_list(result) == [1.0, 0.08163265306122448, :nan, :infinity, :neg_infinity]
    end

    test "pow of a float series with a float series that contains nil" do
      s1 = Series.from_list([1.0, 2.5, :nan, :infinity, :neg_infinity, 4.5])
      s2 = Series.from_list([1.0, 3.5, :nan, :infinity, :neg_infinity, nil])

      result = Series.pow(s1, s2)

      assert Series.to_list(result) == [1.0, 24.705294220065465, :nan, :infinity, 0.0, nil]
    end

    test "pow of a float series that contains nil with a float series" do
      s1 = Series.from_list([1.0, 2.5, :nan, :infinity, :neg_infinity, nil])
      s2 = Series.from_list([1.0, 3.5, :nan, :infinity, :neg_infinity, 4.5])

      result = Series.pow(s1, s2)

      assert Series.to_list(result) == [1.0, 24.705294220065465, :nan, :infinity, 0.0, nil]
    end

    test "pow of a float series that contains nil with a float series also with nil" do
      s1 = Series.from_list([1.0, 2.5, :nan, :infinity, :neg_infinity, nil])
      s2 = Series.from_list([1.0, 3.5, :nan, :infinity, :neg_infinity, nil])

      result = Series.pow(s1, s2)

      assert Series.to_list(result) == [1.0, 24.705294220065465, :nan, :infinity, 0.0, nil]
    end

    test "pow of a float series with an integer scalar value on the right-hand side" do
      s1 = Series.from_list([1.0, 2.5, :nan, :infinity, :neg_infinity])

      result = Series.pow(s1, 2)

      assert result.dtype == {:f, 64}
      assert Series.to_list(result) == [1.0, 6.25, :nan, :infinity, :infinity]
    end

    test "pow of a float series with a negative integer scalar value on the right-hand side" do
      s1 = Series.from_list([1.0, 2.5, :nan, :infinity, :neg_infinity])

      result = Series.pow(s1, -2)

      assert result.dtype == {:f, 64}
      assert Series.to_list(result) == [1.0, 0.16, :nan, 0.0, 0.0]
    end

    test "pow of a float series with a float scalar value on the right-hand side" do
      s1 = Series.from_list([1.0, 2.5, :nan, :infinity, :neg_infinity])

      result = Series.pow(s1, 2.0)

      assert result.dtype == {:f, 64}
      assert Series.to_list(result) == [1.0, 6.25, :nan, :infinity, :infinity]
    end

    test "pow of a float series with a negative float scalar value on the right-hand side" do
      s1 = Series.from_list([1.0, 2.5, :nan, :infinity, :neg_infinity])

      result = Series.pow(s1, -2.0)

      assert result.dtype == {:f, 64}
      assert Series.to_list(result) == [1.0, 0.16, :nan, 0.0, 0.0]
    end

    test "pow of a float series with a nan value on the right-hand side" do
      s1 = Series.from_list([1.0, 2.5, :nan, :infinity, :neg_infinity])

      s2 = Series.pow(s1, :nan)

      assert s2.dtype == {:f, 64}
      assert Series.to_list(s2) == [1, :nan, :nan, :nan, :nan]
    end

    test "pow of a float series with an infinity value on the right-hand side" do
      s1 = Series.from_list([1.0, 2.5, :nan, :infinity, :neg_infinity])

      s2 = Series.pow(s1, :infinity)

      assert s2.dtype == {:f, 64}
      assert Series.to_list(s2) == [1.0, :infinity, :nan, :infinity, :infinity]
    end

    test "pow of a float series with a negative infinity value on the right-hand side" do
      s1 = Series.from_list([1.0, 2.5, :nan, :infinity, :neg_infinity])

      s2 = Series.pow(s1, :neg_infinity)

      assert s2.dtype == {:f, 64}
      assert Series.to_list(s2) == [1.0, 0.0, :nan, 0.0, 0.0]
    end

    test "pow of a float series with an integer scalar value on the left-hand side" do
      s1 = Series.from_list([1.0, 2.5, :nan, :infinity, :neg_infinity])

      result = Series.pow(2, s1)

      assert result.dtype == {:f, 64}
      assert Series.to_list(result) == [2.0, 5.656854249492381, :nan, :infinity, 0.0]
    end

    test "pow of a float series that contains negative float with an integer scalar value on the left-hand side" do
      s1 = Series.from_list([1.0, -2.5, :nan, :infinity, :neg_infinity])

      result = Series.pow(2, s1)

      assert result.dtype == {:f, 64}
      assert Series.to_list(result) == [2.0, 0.1767766952966369, :nan, :infinity, 0.0]
    end

    test "pow of a float series with a negative integer scalar value on the left-hand side" do
      s1 = Series.from_list([1.0, 2.5, :nan, :infinity, :neg_infinity])

      result = Series.pow(-2, s1)

      assert result.dtype == {:f, 64}
      assert Series.to_list(result) == [-2.0, :nan, :nan, :infinity, 0.0]
    end

    test "pow of a float series with a float scalar value on the left-hand side" do
      s1 = Series.from_list([1.0, 2.5, :nan, :infinity, :neg_infinity])

      result = Series.pow(2.0, s1)

      assert result.dtype == {:f, 64}
      assert Series.to_list(result) == [2.0, 5.656854249492381, :nan, :infinity, 0.0]
    end

    test "pow of a float series with a negative float scalar value on the left-hand side" do
      s1 = Series.from_list([1.0, 2.5, :nan, :infinity, :neg_infinity])

      result = Series.pow(-2.0, s1)

      assert result.dtype == {:f, 64}
      assert Series.to_list(result) == [-2.0, :nan, :nan, :infinity, 0.0]
    end

    test "pow of a float series with a nan value on the left-hand side" do
      s1 = Series.from_list([1.0, 2.5, :nan, :infinity, :neg_infinity])

      s2 = Series.pow(:nan, s1)

      assert s2.dtype == {:f, 64}
      assert Series.to_list(s2) == [:nan, :nan, :nan, :nan, :nan]
    end

    test "pow of a float series with an infinity value on the left-hand side" do
      s1 = Series.from_list([1.0, 2.5, :nan, :infinity, :neg_infinity])

      s2 = Series.pow(:infinity, s1)

      assert s2.dtype == {:f, 64}
      assert Series.to_list(s2) == [:infinity, :infinity, :nan, :infinity, 0.0]
    end

    test "pow of a float series with a negative infinity value on the left-hand side" do
      s1 = Series.from_list([1.0, 2.5, :nan, :infinity, :neg_infinity])

      s2 = Series.pow(:neg_infinity, s1)

      assert s2.dtype == {:f, 64}
      assert Series.to_list(s2) == [:neg_infinity, :infinity, :nan, :infinity, 0.0]
    end

    test "pow of a float series with a float series and different sizes" do
      s1 = Series.from_list([1.5, 2.3, 3.7])
      s2 = Series.from_list([3.2, 2.5, 1.7, 4.4])

      assert_raise ArgumentError,
                   "series must either have the same size or one of them must have size of 1, got: 3 and 4",
                   fn -> Series.pow(s1, s2) end

      s1 = Series.from_list([1.5, 2.3, 3.7, 5.9])
      s2 = Series.from_list([3.2, 2.5, 1.7])

      assert_raise ArgumentError,
                   "series must either have the same size or one of them must have size of 1, got: 4 and 3",
                   fn -> Series.pow(s1, s2) end
    end
  end

  describe "log/1" do
    test "calculates the natural logarithm" do
      args = Series.from_list([1, 2, 3, nil, 4])

      result = Series.log(args)

      assert result.dtype == {:f, 64}

      assert Series.to_list(result) == [
               0.0,
               0.6931471805599453,
               1.0986122886681098,
               nil,
               1.3862943611198906
             ]
    end
  end

  describe "log/2" do
    test "log of an integer argument series with an integer base" do
      args = Series.from_list([1, 8, 16, nil, 32])

      result = Series.log(args, 2)

      assert result.dtype == {:f, 64}
      assert Series.to_list(result) == [0.0, 3.0, 4.0, nil, 5.0]
    end

    test "log of an integer argument series with float base" do
      args = Series.from_list([8, 16, 32])

      result = Series.log(args, 2.0)

      assert result.dtype == {:f, 64}
      assert Series.to_list(result) == [3.0, 4.0, 5.0]
    end

    test "log to the base of 0" do
      args = Series.from_list([1, 8, 16, nil, 32])

      assert_raise ArgumentError, "base must be a positive number", fn ->
        Series.log(args, 0)
      end
    end

    test "log to the base of 1" do
      args = Series.from_list([1, 8, 16, nil, 32])

      assert_raise ArgumentError, "base cannot be equal to 1", fn ->
        Series.log(args, 1)
      end
    end
  end

  describe "exp/1" do
    test "calculates the exponential of all elements in the series" do
      s = Series.from_list([1.0, 2.5])

      series = Series.exp(s)

      assert Series.to_list(series) == [2.718281828459045, 12.182493960703473]
    end
  end

  describe "abs/1" do
    test "calculates the absolute value of all elements in the series (float)" do
      s = Series.from_list([1.0, -2.0, 3.0])

      series = Series.abs(s)

      assert Series.to_list(series) == [1.0, 2.0, 3.0]
    end

    test "calculates the absolute value of all elements in the series (integer)" do
      s = Series.from_list([1, -2, 3])

      series = Series.abs(s)

      assert Series.to_list(series) == [1, 2, 3]
    end

    test "calculates the absolute value of all elements in the series with NaN" do
      s = Series.from_list([1, -2, :nan])

      series = Series.abs(s)

      assert Series.to_list(series) == [1, 2, :nan]
    end

    test "calculates the absolute value of all elements in the series with Infinity" do
      s = Series.from_list([1, -2, :infinity])

      series = Series.abs(s)

      assert Series.to_list(series) == [1, 2, :infinity]
    end
  end

  describe "sin/1" do
    test "calculates the sine of all elements in the series" do
      pi = :math.pi()
      s = Explorer.Series.from_list([0, pi / 2, pi, 2 * pi])

      series = Series.sin(s)

      assert Series.to_list(series) == [0.0, 1.0, 1.2246467991473532e-16, -2.4492935982947064e-16]
    end
  end

  describe "cos/1" do
    test "calculates the cosine of all elements in the series" do
      pi = :math.pi()
      s = Explorer.Series.from_list([0, pi / 2, pi, 2 * pi])

      series = Series.cos(s)

      assert Series.to_list(series) == [1.0, 6.123233995736766e-17, -1.0, 1.0]
    end
  end

  describe "tan/1" do
    test "calculates the tangent of all elements in the series" do
      pi = :math.pi()
      s = Explorer.Series.from_list([0, pi / 2, pi, 2 * pi])

      series = Series.tan(s)

      assert Series.to_list(series) == [
               0.0,
               1.633123935319537e16,
               -1.2246467991473532e-16,
               -2.4492935982947064e-16
             ]
    end
  end

  describe "asin/1" do
    test "calculates the arcsine of all elements in the series" do
      s = Explorer.Series.from_list([0.0, 1.0])

      series = Series.asin(s)

      assert Series.to_list(series) == [0.0, 1.5707963267948966]
    end
  end

  describe "acos/1" do
    test "calculates the arccosine of all elements in the series" do
      s = Explorer.Series.from_list([0.0, 1.0])

      series = Series.acos(s)

      assert Series.to_list(series) == [1.5707963267948966, 0.0]
    end
  end

  describe "atan/1" do
    test "calculates the arctangent of all elements in the series" do
      s = Explorer.Series.from_list([0.0, 1.0])

      series = Series.atan(s)

      assert Series.to_list(series) == [0.0, 0.7853981633974483]
    end
  end

  describe "format/1" do
    test "with two string series" do
      s1 = Series.from_list(["a", "b"])
      s2 = Series.from_list(["c", "d"])

      assert Series.format([s1, s2]) |> Series.to_list() == ["ac", "bd"]
    end

    test "with two strings" do
      assert Series.format(["a", "b"]) |> Series.to_list() == ["ab"]
    end

    test "with a string series and a string value" do
      s1 = Series.from_list(["a", "b"])

      assert Series.format([s1, "c"]) |> Series.to_list() == ["ac", "bc"]
    end

    test "with a string value and a string series" do
      s1 = Series.from_list(["a", "b"])

      assert Series.format(["c", s1]) |> Series.to_list() == ["ca", "cb"]
    end

    test "with many string series with separator" do
      s1 = Series.from_list(["a", "b"])
      s2 = Series.from_list(["c", "d"])
      s3 = Series.from_list(["e", "f"])
      s4 = Series.from_list(["g", "h"])

      assert Series.format([s1, " / ", s2, " - ", s3, " / ", s4]) |> Series.to_list() ==
               ["a / c - e / g", "b / d - f / h"]
    end

    test "with two binary series" do
      s1 = Series.from_list([<<1>>, <<2>>], dtype: :binary)
      s2 = Series.from_list([<<3>>, <<4>>], dtype: :binary)

      assert Series.format([s1, s2]) |> Series.to_list() == ["\x01\x03", "\x02\x04"]
    end

    test "with two binaries" do
      assert Series.format([<<1>>, <<2>>]) |> Series.to_list() == ["\x01\x02"]
    end

    test "with a binary series and a binary value" do
      s1 = Series.from_list([<<1>>, <<2>>], dtype: :binary)

      assert Series.format([s1, <<3>>]) |> Series.to_list() == ["\x01\x03", "\x02\x03"]
    end

    test "with a binary value and a binary series" do
      s1 = Series.from_list([<<1>>, <<2>>], dtype: :binary)

      assert Series.format([<<3>>, s1]) |> Series.to_list() == ["\x03\x01", "\x03\x02"]
    end

    test "with many binary series with separator" do
      s1 = Series.from_list([<<1>>, <<2>>], dtype: :binary)
      s2 = Series.from_list([<<3>>, <<4>>], dtype: :binary)
      s3 = Series.from_list([<<5>>, <<6>>], dtype: :binary)
      s4 = Series.from_list([<<7>>, <<8>>], dtype: :binary)

      assert Series.format([s1, " / ", s2, " - ", s3, " / ", s4]) |> Series.to_list() ==
               ["\x01 / \x03 - \x05 / \a", "\x02 / \x04 - \x06 / \b"]
    end

    test "with two binary series but with one binary which is an invalid string" do
      s1 = Series.from_list([<<1>>, <<239, 191, 19>>], dtype: :binary)
      s2 = Series.from_list([<<3>>, <<4>>], dtype: :binary)

      assert_raise RuntimeError,
                   "Polars Error: invalid utf-8 sequence",
                   fn -> Series.format([s1, s2]) end
    end

    test "with two integer series" do
      s1 = Series.from_list([1, 2])
      s2 = Series.from_list([3, 4])

      assert Series.format([s1, s2]) |> Series.to_list() == ["13", "24"]
    end

    test "with many integer series with separator" do
      s1 = Series.from_list([1, 2])
      s2 = Series.from_list([3, 4])
      s3 = Series.from_list([5, 6])
      s4 = Series.from_list([7, 8])

      assert Series.format([s1, " / ", s2, " - ", s3, " / ", s4]) |> Series.to_list() ==
               ["1 / 3 - 5 / 7", "2 / 4 - 6 / 8"]
    end

    test "with two float series" do
      s1 = Series.from_list([1.2, 2.6])
      s2 = Series.from_list([3.1, 4.9])

      assert Series.format([s1, s2]) |> Series.to_list() == ["1.23.1", "2.64.9"]
    end

    test "with many float series with separator" do
      s1 = Series.from_list([1.5, 2.7])
      s2 = Series.from_list([:nan, :infinity])
      s3 = Series.from_list([:neg_infinity, 3.2])
      s4 = Series.from_list([4.5, 5.3])

      assert Series.format([s1, " / ", s2, " - ", s3, " / ", s4]) |> Series.to_list() ==
               ["1.5 / NaN - -inf / 4.5", "2.7 / inf - 3.2 / 5.3"]
    end

    test "with two boolean series" do
      s1 = Series.from_list([true, false])
      s2 = Series.from_list([true, false])

      assert Series.format([s1, s2]) |> Series.to_list() == ["truetrue", "falsefalse"]
    end

    test "with many boolean series with separator" do
      s1 = Series.from_list([true, false])
      s2 = Series.from_list([true, false])
      s3 = Series.from_list([true, false])
      s4 = Series.from_list([true, false])

      assert Series.format([s1, " / ", s2, " - ", s3, " / ", s4]) |> Series.to_list() ==
               ["true / true - true / true", "false / false - false / false"]
    end

    test "with two date series" do
      s1 = Series.from_list([~D[2023-01-01], ~D[2023-01-02]])
      s2 = Series.from_list([~D[2023-01-03], ~D[2023-01-04]])

      assert Series.format([s1, s2]) |> Series.to_list() ==
               ["2023-01-012023-01-03", "2023-01-022023-01-04"]
    end

    test "with many date series with separator" do
      s1 = Series.from_list([~D[2023-01-01], ~D[2023-01-02]])
      s2 = Series.from_list([~D[2023-01-03], ~D[2023-01-04]])
      s3 = Series.from_list([~D[2023-01-05], ~D[2023-01-06]])
      s4 = Series.from_list([~D[2023-01-07], ~D[2023-01-08]])

      assert Series.format([s1, " / ", s2, " - ", s3, " / ", s4]) |> Series.to_list() == [
               "2023-01-01 / 2023-01-03 - 2023-01-05 / 2023-01-07",
               "2023-01-02 / 2023-01-04 - 2023-01-06 / 2023-01-08"
             ]
    end

    test "with two time series" do
      # Notice that Polars drops the microseconds part when converting
      # a Time series to String series.
      # See: https://github.com/pola-rs/polars/pull/8351
      s1 = Series.from_list([~T[01:00:00.000543], ~T[02:00:00.000000]])
      s2 = Series.from_list([~T[03:00:00.000000], ~T[04:00:00.000201]])

      assert Series.format([s1, " <=> ", s2]) |> Series.to_list() ==
               ["01:00:00 <=> 03:00:00", "02:00:00 <=> 04:00:00"]
    end

    test "with two datetime series" do
      s1 = Series.from_list([~N[2023-01-01 01:00:00.000000], ~N[2023-01-02 02:00:00.000000]])
      s2 = Series.from_list([~N[2023-01-03 03:00:00.000000], ~N[2023-01-04 04:00:00.000000]])

      assert Series.format([s1, s2]) |> Series.to_list() == [
               "2023-01-01 01:00:00.0000002023-01-03 03:00:00.000000",
               "2023-01-02 02:00:00.0000002023-01-04 04:00:00.000000"
             ]
    end

    test "with many datetime series with separator" do
      s1 = Series.from_list([~N[2023-01-01 01:00:00.000000], ~N[2023-01-02 02:00:00.000000]])
      s2 = Series.from_list([~N[2023-01-03 03:00:00.000000], ~N[2023-01-04 04:00:00.000000]])
      s3 = Series.from_list([~N[2023-01-05 01:00:00.000000], ~N[2023-01-06 02:00:00.000000]])
      s4 = Series.from_list([~N[2023-01-07 03:00:00.000000], ~N[2023-01-08 04:00:00.000000]])

      assert Series.format([s1, " / ", s2, " - ", s3, " / ", s4]) |> Series.to_list() == [
               "2023-01-01 01:00:00.000000 / 2023-01-03 03:00:00.000000 - 2023-01-05 01:00:00.000000 / 2023-01-07 03:00:00.000000",
               "2023-01-02 02:00:00.000000 / 2023-01-04 04:00:00.000000 - 2023-01-06 02:00:00.000000 / 2023-01-08 04:00:00.000000"
             ]
    end

    test "mixing types" do
      s1 = Series.from_list(["a", "b"])
      s2 = Series.from_list([1, 2])
      s3 = Series.from_list([1.5, :infinity])
      s4 = Series.from_list([true, false])
      s5 = Series.from_list([~D[2023-01-01], ~D[2023-01-02]])

      assert Series.format([s1, " / ", s2, " - ", s3, " / ", s4, " : ", s5]) |> Series.to_list() ==
               ["a / 1 - 1.5 / true : 2023-01-01", "b / 2 - inf / false : 2023-01-02"]
    end

    test "with series that have nil value" do
      s1 = Series.from_list(["a", "b", "c", "d"])
      s2 = Series.from_list(["e", "f", "g", "h"])
      s3 = Series.from_list(["i", "j", nil, "l"])
      s4 = Series.from_list(["m", "n", "o", "p"])

      assert Series.format([s1, " / ", s2, " - ", s3, " / ", s4]) |> Series.to_list() ==
               ["a / e - i / m", "b / f - j / n", nil, "d / h - l / p"]
    end
  end

  describe "filter/2" do
    test "basic example" do
      require Explorer.Series

      s = Series.from_list([1, 2, 3, 4])
      filtered = Series.filter(s, _ > 2)
      assert Series.to_list(filtered) == [3, 4]
    end

    test "aggregation" do
      require Explorer.Series

      s = Series.from_list([1, 2, 3, 4])
      filtered = Series.filter(s, _ == count(_))
      assert Series.to_list(filtered) == [4]
    end

    test "mismatched columns" do
      require Explorer.Series

      s = Series.from_list([1, 2, 3, 4])

      message =
        "could not find column name \"n\". The available columns are: [\"_\"].\nIf you are attempting to interpolate a value, use ^n.\n"

      assert_raise ArgumentError, message, fn ->
        Series.filter(s, n > 2)
      end
    end
  end

  describe "filter_with/2" do
    test "basic example" do
      s = Series.from_list([1, 2, 3, 4])
      filtered = Series.filter_with(s, &Series.greater(&1, 2))
      assert Series.to_list(filtered) == [3, 4]
    end

    test "raise an error if the function is not returning a lazy series" do
      s = Series.from_list([1, 2, 3, 4])

      message =
        "expecting the function to return a single or a list of boolean LazySeries, but instead it contains:\ntrue"

      assert_raise ArgumentError, message, fn ->
        Series.filter_with(s, &(&1 > 2))
      end
    end
  end

  describe "map/2" do
    test "basic example" do
      require Explorer.Series

      s = Series.from_list([1, 2, 3, 4])
      mapped = Series.map(s, _ * 2)
      assert Series.to_list(mapped) == [2, 4, 6, 8]
    end

    test "aggregation" do
      require Explorer.Series

      s = Series.from_list([1, 2, 3, 4])
      mapped = Series.map(s, _ - min(_))
      assert Series.to_list(mapped) == [0, 1, 2, 3]
    end

    test "mismatched columns" do
      require Explorer.Series

      s = Series.from_list([1, 2, 3, 4])

      message =
        "could not find column name \"n\". The available columns are: [\"_\"].\nIf you are attempting to interpolate a value, use ^n.\n"

      assert_raise ArgumentError, message, fn ->
        Series.map(s, n * 2)
      end
    end
  end

  describe "map_with/2" do
    test "basic example" do
      s = Series.from_list([1, 2, 3, 4])
      mapped = Series.map_with(s, &Series.multiply(&1, 2))
      assert Series.to_list(mapped) == [2, 4, 6, 8]
    end

    test "aggregation" do
      s = Series.from_list([1, 2, 3, 4])
      mapped = Series.map_with(s, &Series.subtract(&1, Series.min(&1)))
      assert Series.to_list(mapped) == [0, 1, 2, 3]
    end
  end

  describe "sort_by/2" do
    test "ascending order (default)" do
      require Explorer.Series

      s1 = Series.from_list([1, 2, 3])
      result = Series.sort_by(s1, remainder(_, 3))
      assert Series.to_list(result) == [3, 1, 2]
    end

    test "descending order" do
      require Explorer.Series

      s1 = Series.from_list([1, 2, 3])
      result = Series.sort_by(s1, remainder(_, 3), direction: :desc)
      assert Series.to_list(result) == [2, 1, 3]
    end

    test "nils last (default)" do
      require Explorer.Series

      s1 = Series.from_list([1, nil, 2, 3])
      result = Series.sort_by(s1, remainder(_, 3))
      assert Series.to_list(result) == [3, 1, 2, nil]
    end

    test "nils first" do
      require Explorer.Series

      s1 = Series.from_list([1, nil, 2, 3])
      result = Series.sort_by(s1, remainder(_, 3), nils: :first)
      assert Series.to_list(result) == [nil, 3, 1, 2]
    end
  end

  describe "sort_with/2" do
    test "ascending order (default)" do
      s1 = Series.from_list([1, 2, 3])
      result = Series.sort_with(s1, &Series.remainder(&1, 3))
      assert Series.to_list(result) == [3, 1, 2]
    end

    test "descending order" do
      s1 = Series.from_list([1, 2, 3])
      result = Series.sort_with(s1, &Series.remainder(&1, 3), direction: :desc)
      assert Series.to_list(result) == [2, 1, 3]
    end

    test "nils last (default)" do
      s1 = Series.from_list([1, nil, 2, 3])
      result = Series.sort_with(s1, &Series.remainder(&1, 3))
      assert Series.to_list(result) == [3, 1, 2, nil]
    end

    test "nils first" do
      s1 = Series.from_list([1, nil, 2, 3])
      result = Series.sort_with(s1, &Series.remainder(&1, 3), nils: :first)
      assert Series.to_list(result) == [nil, 3, 1, 2]
    end
  end

  describe "sample/2" do
    test "sample taking 10 elements" do
      s = 1..100 |> Enum.to_list() |> Series.from_list()
      result = Series.sample(s, 10, seed: 100)

      assert Series.size(result) == 10
      assert Series.to_list(result) == [57, 9, 54, 62, 50, 77, 35, 88, 1, 69]
    end

    test "sample taking 5% of elements" do
      s = 1..100 |> Enum.to_list() |> Series.from_list()

      result = Series.sample(s, 0.05, seed: 100)

      assert Series.size(result) == 5
      assert Series.to_list(result) == [9, 56, 79, 28, 54]
    end

    test "sample taking more than elements without replace" do
      s = 1..10 |> Enum.to_list() |> Series.from_list()

      assert_raise ArgumentError,
                   "in order to sample more elements than are in the series (10), sampling `replace` must be true",
                   fn ->
                     Series.sample(s, 15)
                   end
    end

    test "sample taking more than elements using fraction without replace" do
      s = 1..10 |> Enum.to_list() |> Series.from_list()

      assert_raise ArgumentError,
                   "in order to sample more elements than are in the series (10), sampling `replace` must be true",
                   fn ->
                     Series.sample(s, 1.2)
                   end
    end

    test "sample taking more than elements with replace" do
      s = 1..10 |> Enum.to_list() |> Series.from_list()

      result = Series.sample(s, 15, replace: true, seed: 100)

      assert Series.size(result) == 15
      assert Series.to_list(result) == [7, 1, 6, 7, 6, 8, 3, 6, 4, 9, 1, 7, 1, 1, 9]
    end

    test "sample taking more than elements with fraction and replace" do
      s = 1..10 |> Enum.to_list() |> Series.from_list()

      result = Series.sample(s, 1.2, replace: true, seed: 100)

      assert Series.size(result) == 12
      assert Series.to_list(result) == [7, 1, 6, 7, 6, 8, 3, 6, 4, 9, 1, 7]
    end

    test "sample with the exact amount of elements, but shuffle off" do
      s = 0..9 |> Enum.to_list() |> Series.from_list()

      result = Series.sample(s, 1.0, seed: 100, shuffle: false)

      assert Series.size(result) == 10
      assert Series.to_list(result) == [0, 1, 2, 3, 4, 5, 6, 7, 8, 9]
    end

    test "sample with the exact amount of elements, but shuffle on" do
      s = 0..9 |> Enum.to_list() |> Series.from_list()

      result = Series.sample(s, 1.0, seed: 100, shuffle: true)

      assert Series.size(result) == 10
      assert Series.to_list(result) == [7, 9, 2, 0, 4, 1, 3, 8, 5, 6]
    end
  end

  describe "shuffle/2" do
    test "change the order of the elements randomly" do
      s = 0..9 |> Enum.to_list() |> Series.from_list()

      result = Series.shuffle(s, seed: 100)

      assert Series.size(result) == 10
      assert Series.to_list(result) == [7, 9, 2, 0, 4, 1, 3, 8, 5, 6]
    end
  end

  describe "select/3" do
    test "select elements of the same type" do
      predicate = [true, false, false, true, false] |> Series.from_list()
      on_true = 1..5 |> Enum.to_list() |> Series.from_list()
      on_false = 5..1//-1 |> Enum.to_list() |> Series.from_list()

      result = Series.select(predicate, on_true, on_false)

      assert Series.size(result) == 5
      assert Series.to_list(result) == [1, 4, 3, 4, 1]
    end

    test "select elements of compatible types" do
      predicate = [true, false, true] |> Series.from_list()
      on_true = [1.1, 1.2, 1.3] |> Series.from_list()
      on_false = [5, 3, 2] |> Series.from_list()

      result = Series.select(predicate, on_true, on_false)

      assert Series.size(result) == 3
      assert Series.to_list(result) == [1.1, 3, 1.3]
    end

    test "select errors mixing incompatible types" do
      predicate = [true, false, true] |> Series.from_list()
      on_true = [1.1, 1.2, 1.3] |> Series.from_list()
      on_false = ["foo", "bar", "baz"] |> Series.from_list()

      assert_raise ArgumentError, fn ->
        Series.select(predicate, on_true, on_false)
      end
    end

    test "select requires boolean predicate" do
      predicate = [1.1, 1.2, 1.3] |> Series.from_list()
      on_true = [1.1, 1.2, 1.3] |> Series.from_list()
      on_false = [5, 3, 2] |> Series.from_list()

      assert_raise ArgumentError, fn ->
        Series.select(predicate, on_true, on_false)
      end
    end

    test "select broadcasts on predicate" do
      true_predicate = [true] |> Series.from_list()
      false_predicate = [false] |> Series.from_list()
      on_true = [1.1, 1.2, 1.3] |> Series.from_list()
      on_false = [5, 3, 2] |> Series.from_list()

      assert Series.select(true_predicate, on_true, on_false) |> Series.to_list() ==
               [1.1, 1.2, 1.3]

      assert Series.select(false_predicate, on_true, on_false) |> Series.to_list() == [5, 3, 2]
    end

    test "select errors if on_true or on_false is not same size as predicate" do
      predicate = Series.from_list([true, false, true, false])
      on_true = Series.from_list([1, 2, 3, 4])
      on_false = Series.from_list([5, 4, 3, 2, 1])

      assert_raise ArgumentError, fn ->
        Series.select(predicate, on_true, on_false)
      end
    end

    test "select allows if on_true or on_false is not same size as predicate, but one of them is of size 1" do
      predicate = Series.from_list([true, false, true, false])
      on_true = Series.from_list([1, 2, 3, 4])
      on_false = Series.from_list([0])

      assert Series.select(predicate, on_true, on_false) |> Series.to_list() == [1, 0, 3, 0]
    end

    test "select allows if on_true or on_false is not same size as predicate, but both of them are of size 1" do
      predicate = Series.from_list([true, false, true, false])
      on_true = Series.from_list([1])
      on_false = Series.from_list([0])

      assert Series.select(predicate, on_true, on_false) |> Series.to_list() == [1, 0, 1, 0]
    end

    test "select allows if on_true or on_false is a series or a scalar" do
      s = Series.from_list([1, 2, 3])
      s1 = Series.select(Series.less_equal(s, 2), -1, 1)
      assert Series.to_list(s1) == [-1, -1, 1]
      s2 = Series.select(Series.less_equal(s, 2), s, :infinity)
      assert Series.to_list(s2) == [1, 2, :infinity]
      s3 = Series.select(Series.less_equal(s, 2), -1, s)
      assert Series.to_list(s3) == [-1, -1, 3]
    end
  end

  describe "sort/2" do
    test "sort a series in ascending order" do
      s1 = Series.from_list([3, 1, nil, 2])

      result = Series.sort(s1)

      assert Series.to_list(result) == [1, 2, 3, nil]
    end

    test "sort a series in descending order" do
      s1 = Series.from_list([3, 1, nil, 2])

      result = Series.sort(s1, direction: :desc)

      assert Series.to_list(result) == [nil, 3, 2, 1]
    end

    test "sort a float series in ascending order" do
      s1 = Series.from_list([3.0, 1.0, :nan, nil, :infinity, :neg_infinity, 2.0])

      result = Series.sort(s1)

      assert Series.to_list(result) == [:neg_infinity, 1.0, 2.0, 3.0, :infinity, :nan, nil]
    end

    test "sort a float series in descending order" do
      s1 = Series.from_list([3.0, 1.0, :nan, nil, :infinity, :neg_infinity, 2.0])

      result = Series.sort(s1, direction: :desc)

      assert Series.to_list(result) == [nil, :nan, :infinity, 3.0, 2.0, 1.0, :neg_infinity]
    end

    test "sort a series in descending order, but with nils last" do
      s1 = Series.from_list([3, 1, nil, 2])

      result = Series.sort(s1, direction: :desc, nils: :last)

      assert Series.to_list(result) == [3, 2, 1, nil]
    end

    test "sort a series in ascending order, but nils first" do
      s1 = Series.from_list([3, 1, nil, 2])

      result = Series.sort(s1, nils: :first)

      assert Series.to_list(result) == [nil, 1, 2, 3]
    end

    test "sort a float series in descending order, but with nils last" do
      s1 = Series.from_list([3.0, 1.0, :nan, nil, :infinity, :neg_infinity, 2.0])

      result = Series.sort(s1, direction: :desc, nils: :last)

      assert Series.to_list(result) == [:nan, :infinity, 3.0, 2.0, 1.0, :neg_infinity, nil]
    end

    test "sort a float series in ascending order, but nils first" do
      s1 = Series.from_list([3.0, 1.0, :nan, nil, :infinity, :neg_infinity, 2.0])

      result = Series.sort(s1, nils: :first)

      assert Series.to_list(result) == [nil, :neg_infinity, 1.0, 2.0, 3.0, :infinity, :nan]
    end
  end

  describe "argsort/2" do
    test "indices of sorting a series in ascending order" do
      s1 = Series.from_list([3, 1, nil, 2])

      result = Series.argsort(s1)
      assert Series.dtype(result) == {:u, 32}

      assert Series.to_list(result) == [1, 3, 0, 2]
    end

    test "indices of sorting a series in descending order" do
      s1 = Series.from_list([9, 4, nil, 5])

      result = Series.argsort(s1, direction: :desc, nils: :first)

      assert Series.to_list(result) == [2, 0, 3, 1]
    end

    test "indices of sorting a float series in ascending order" do
      s1 = Series.from_list([3.0, 1.0, :nan, nil, :infinity, :neg_infinity, 2.0])

      result = Series.argsort(s1)

      assert Series.to_list(result) == [5, 1, 6, 0, 4, 2, 3]
    end

    test "indices of sorting a float series in descending order" do
      s1 = Series.from_list([3.0, 1.0, :nan, nil, :infinity, :neg_infinity, 2.0])

      result = Series.argsort(s1, direction: :desc)

      assert Series.to_list(result) == [3, 2, 4, 0, 6, 1, 5]
    end

    test "sort a series in descending order, but with nils last" do
      s1 = Series.from_list([9, 4, nil, 5])

      result = Series.argsort(s1, direction: :desc, nils: :last)

      assert Series.to_list(result) == [0, 3, 1, 2]
    end

    test "sort a series in ascending order, but nils first" do
      s1 = Series.from_list([9, 4, nil, 5])

      result = Series.argsort(s1, nils: :first)

      assert Series.to_list(result) == [2, 1, 3, 0]
    end

    test "sort a float series in descending order, but with nils last" do
      s1 = Series.from_list([3.0, 1.0, :nan, nil, :infinity, :neg_infinity, 2.0])

      result = Series.argsort(s1, direction: :desc, nils: :last)

      assert Series.to_list(result) == [2, 4, 0, 6, 1, 5, 3]
    end

    test "sort a float series in ascending order, but nils first" do
      s1 = Series.from_list([3.0, 1.0, :nan, nil, :infinity, :neg_infinity, 2.0])

      result = Series.argsort(s1, nils: :first)

      assert Series.to_list(result) == [3, 5, 1, 6, 0, 4, 2]
    end
  end

  describe "at/2" do
    test "fetch an item from a given position in the series - integer" do
      s1 = Series.from_list([9, 4, nil, 5])

      assert Series.at(s1, 1) == 4
      assert Series.at(s1, 3) == 5
    end

    test "fetch an item from a given position in the series - float" do
      s1 = Series.from_list([9.1, 4.2, 3.6, 5.9])

      assert Series.at(s1, 1) == 4.2
      assert Series.at(s1, 2) == 3.6
    end

    test "fetch an item from a given position in the series - string" do
      s1 = Series.from_list(["a", "b", "c", "d"])

      assert Series.at(s1, 0) == "a"
      assert Series.at(s1, 3) == "d"
    end

    test "fetch an item from a given position in the series - binary" do
      s1 =
        Series.from_list([<<114, 231, 242>>, <<181, 43, 48>>, <<89, 155, 216>>], dtype: :binary)

      assert Series.at(s1, 1) == <<181, 43, 48>>
      assert Series.at(s1, 2) == <<89, 155, 216>>
    end
  end

  test "not/1 invert a boolean series" do
    s1 = Series.from_list([true, false, false, nil, true])
    result = Series.not(s1)

    assert Series.to_list(result) == [false, true, true, nil, false]
  end

  test "and/2 calculates element-wise and of two boolean series" do
    s1 = Series.from_list([true, false, false, nil, false])
    s2 = Series.from_list([true, true, false, true, true])
    result = Series.and(s1, s2)

    assert Series.to_list(result) == [true, false, false, nil, false]
  end

  test "or/2 calculates element-wise or of two boolean series" do
    s1 = Series.from_list([true, false, false, nil, false])
    s2 = Series.from_list([true, true, false, true, true])
    result = Series.or(s1, s2)

    assert Series.to_list(result) == [true, true, false, true, true]
  end

  test "nil_count/1" do
    s1 = Explorer.Series.from_list(["a", nil, "c", nil, nil])
    s2 = Explorer.Series.from_list([1, nil, 3, nil, nil, 6, 7, nil])
    s3 = Explorer.Series.from_list(["a", "b", "c"])

    assert Series.nil_count(s1) == 3
    assert Series.nil_count(s2) == 4
    assert Series.nil_count(s3) == 0
  end

  test "categories/1" do
    s = Series.from_list(["a", "b", "c", nil, "a"], dtype: :category)
    categories = Series.categories(s)
    assert Series.to_list(categories) == ["a", "b", "c"]
    assert Series.dtype(categories) == :string
  end

  describe "categorise/2" do
    test "takes int series and categorise with categorical series" do
      categories = Series.from_list(["a", "b", "c"], dtype: :category)
      indexes = Series.from_list([0, 2, 1, 0, 2])
      categorized = Series.categorise(indexes, categories)

      assert Series.to_list(categorized) == ["a", "c", "b", "a", "c"]
      assert Series.dtype(categorized) == :category
    end

    test "takes int series and categorise with string series" do
      categories = Series.from_list(["a", "b", "c"], dtype: :string)
      indexes = Series.from_list([0, 2, 1, 0, 2])
      categorized = Series.categorise(indexes, categories)

      assert Series.to_list(categorized) == ["a", "c", "b", "a", "c"]
      assert Series.dtype(categorized) == :category
    end

    test "takes int series and categorise with string list and nils" do
      indexes = Series.from_list([0, 2, 1, 0, 2, 7, 1, 9, nil])
      categorized = Series.categorise(indexes, ["a", "b", "c"])

      assert Series.to_list(categorized) == ["a", "c", "b", "a", "c", nil, "b", nil, nil]
      assert Series.dtype(categorized) == :category
    end

    test "takes string series and categorise with categorical series" do
      categories = Series.from_list(["a", "b", "c"], dtype: :category)

      indexes = Series.from_list(["c", "b", "a", "a", "c"])
      categorized = Series.categorise(indexes, categories)

      assert Series.to_list(categorized) == ["c", "b", "a", "a", "c"]
      assert Series.dtype(categorized) == :category
    end

    test "takes string series containing nils and categorise with categorical series" do
      categories = Series.from_list(["a", "b", "c"], dtype: :category)

      indexes = Series.from_list(["c", "b", nil, "a", "a", "c"])
      categorized = Series.categorise(indexes, categories)

      assert Series.to_list(categorized) == ["c", "b", nil, "a", "a", "c"]
      assert Series.dtype(categorized) == :category
    end

    test "takes string series containing more elements and categorise with categorical series" do
      categories = Series.from_list(["a", "b", "c"], dtype: :category)

      indexes = Series.from_list(["z", "c", "b", "a", "a", "c", "w"])
      categorized = Series.categorise(indexes, categories)

      assert Series.to_list(categorized) == [nil, "c", "b", "a", "a", "c", nil]
      assert Series.dtype(categorized) == :category
    end

    test "takes string series and categorise with another string series" do
      categories = Series.from_list(["a", "b", "c"])

      indexes = Series.from_list(["c", "b", "a", "a", "c"])
      categorized = Series.categorise(indexes, categories)

      assert Series.to_list(categorized) == ["c", "b", "a", "a", "c"]
      assert Series.dtype(categorized) == :category
    end

    test "takes unsigned int series and categorise with categorical series" do
      categories = Series.from_list(["a", "b", "c"], dtype: :category)
      indexes = Series.from_list([0, 2, 1, 0, 2], dtype: :u32)
      categorized = Series.categorise(indexes, categories)

      assert Series.to_list(categorized) == ["a", "c", "b", "a", "c"]
      assert Series.dtype(categorized) == :category
    end
  end

  describe "cast/2" do
    test "integer series to null" do
      s = Series.from_list([1, 2, 3])
      s1 = Series.cast(s, :null)
      assert Series.to_list(s1) == [nil, nil, nil]
      assert Series.dtype(s1) == :null
    end

    test "string series to null" do
      s = Series.from_list(["a", "b", "c"])
      s1 = Series.cast(s, :null)
      assert Series.to_list(s1) == [nil, nil, nil]
      assert Series.dtype(s1) == :null
    end

    test "integer series to string" do
      s = Series.from_list([1, 2, 3])
      s1 = Series.cast(s, :string)

      assert Series.to_list(s1) == ["1", "2", "3"]
      assert Series.dtype(s1) == :string
    end

    test "integer series to float" do
      s = Series.from_list([1, 2, 3])
      s1 = Series.cast(s, {:f, 64})

      assert Series.to_list(s1) == [1.0, 2.0, 3.0]
      assert Series.dtype(s1) == {:f, 64}
    end

    test "integer series to date" do
      s = Series.from_list([1, 2, 3])
      s1 = Series.cast(s, :date)

      assert Series.to_list(s1) == [~D[1970-01-02], ~D[1970-01-03], ~D[1970-01-04]]
      assert Series.dtype(s1) == :date
    end

    test "integer series to time" do
      s = Series.from_list([1, 2, 3]) |> Series.multiply(1_000)
      s1 = Series.cast(s, :time)

      assert Series.to_list(s1) == [
               ~T[00:00:00.000001],
               ~T[00:00:00.000002],
               ~T[00:00:00.000003]
             ]

      assert Series.dtype(s1) == :time

      s2 = Series.from_list([86399 * 1_000 * 1_000 * 1_000])
      s3 = Series.cast(s2, :time)

      assert Series.to_list(s3) == [~T[23:59:59.000000]]
      assert Series.dtype(s3) == :time
    end

    test "integer series to datetime" do
      s = Series.from_list([1, 2, 3])
      s1 = Series.cast(s, {:datetime, :microsecond})

      assert Series.to_list(s1) == [
               ~N[1970-01-01 00:00:00.000001],
               ~N[1970-01-01 00:00:00.000002],
               ~N[1970-01-01 00:00:00.000003]
             ]

      assert Series.dtype(s1) == {:datetime, :microsecond}

      s2 = Series.from_list([1_649_883_642 * 1_000 * 1_000])
      s3 = Series.cast(s2, {:datetime, :microsecond})

      assert Series.to_list(s3) == [~N[2022-04-13 21:00:42.000000]]
      assert Series.dtype(s3) == {:datetime, :microsecond}
    end

    test "string series to category" do
      s = Series.from_list(["apple", "banana", "apple", "lemon"])
      s1 = Series.cast(s, :category)

      assert Series.to_list(s1) == ["apple", "banana", "apple", "lemon"]
      assert Series.dtype(s1) == :category
    end

    test "string series to datetime" do
      s = Series.from_list(["2023-08-29 17:39:43", "2023-08-29 17:20:09"])
      ms = Series.cast(s, {:datetime, :millisecond})
      us = Series.cast(s, {:datetime, :microsecond})
      ns = Series.cast(s, {:datetime, :nanosecond})

      assert Series.dtype(ms) == {:datetime, :millisecond}
      assert Series.dtype(us) == {:datetime, :microsecond}
      assert Series.dtype(ns) == {:datetime, :nanosecond}

      expected = [~N[2023-08-29 17:39:43.000000], ~N[2023-08-29 17:20:09.000000]]
      assert Series.to_list(ms) == expected
      assert Series.to_list(us) == expected
      assert Series.to_list(ns) == expected
    end

    test "no-op with the same dtype" do
      s = Series.from_list([1, 2, 3])
      s1 = Series.cast(s, :integer)

      assert s == s1
    end

    test "error when casting with unknown dtype" do
      assert_raise ArgumentError,
                   ~r"Explorer.Series.cast/2 not implemented for dtype :money",
                   fn -> Series.from_list([1, 2, 3]) |> Series.cast(:money) end
    end
  end

  describe "concat/1" do
    test "concat null" do
      sn = Series.from_list([nil, nil, nil])
      sn1 = Series.from_list([nil, nil])
      sr = Series.concat([sn, sn1])
      assert sn.dtype == :null
      assert sn1.dtype == :null
      assert Series.size(sr) == 5
      assert Series.to_list(sr) == [nil, nil, nil, nil, nil]
      assert Series.dtype(sr) == :null
    end

    test "concat series of multiple signed and unsigned" do
      sn = Series.from_list([nil])
      u8 = Series.from_list([8], dtype: {:s, 8})
      s8 = Series.from_list([9], dtype: {:u, 8})
      s16 = Series.from_list([16], dtype: {:s, 16})
      sr = Series.concat([sn, u8, s8, s16])
      assert sr.dtype == {:s, 16}
      assert Series.size(sr) == 4
      assert Series.to_list(sr) == [nil, 8, 9, 16]
    end

    test "concat series of multiple signed and unsigned 64" do
      sn = Series.from_list([nil])
      u8 = Series.from_list([8], dtype: {:s, 8})
      u64 = Series.from_list([1], dtype: {:u, 64})
      s16 = Series.from_list([16], dtype: {:s, 16})
      sr = Series.concat([sn, u8, u64, s16])
      assert sr.dtype == {:s, 64}
      assert Series.size(sr) == 4
      assert Series.to_list(sr) == [nil, 8, 1, 16]
    end

    test "concat null with {:s, 8}" do
      sn = Series.from_list([nil, nil, nil])
      s1 = Series.from_list([4, 5, 6], dtype: {:s, 8})

      sr = Series.concat([sn, s1])
      assert sn.dtype == :null
      assert s1.dtype == {:s, 8}
      assert Series.size(sr) == 6
      assert Series.to_list(sr) == [nil, nil, nil, 4, 5, 6]
      assert Series.dtype(sr) == {:s, 8}
    end

    test "concat integer series" do
      s1 = Series.from_list([1, 2, 3])
      s2 = Series.from_list([4, 5, 6])

      s3 = Series.concat([s1, s2])

      assert Series.size(s3) == 6
      assert Series.to_list(s3) == [1, 2, 3, 4, 5, 6]
      assert Series.dtype(s3) == {:s, 64}
    end

    test "concat float series" do
      s1 = Series.from_list([1.0, 2.1, 3.2])
      s2 = Series.from_list([4.3, 5.4, 6.5])

      s3 = Series.concat([s1, s2])

      assert Series.size(s3) == 6
      assert Series.to_list(s3) == [1.0, 2.1, 3.2, 4.3, 5.4, 6.5]
      assert Series.dtype(s3) == {:f, 64}
    end

    test "concat integer and float series" do
      s1 = Series.from_list([1, 2, 3])
      s2 = Series.from_list([4.3, 5.4, 6.5])

      s3 = Series.concat([s1, s2])

      assert Series.size(s3) == 6
      assert Series.to_list(s3) == [1.0, 2.0, 3.0, 4.3, 5.4, 6.5]
      assert Series.dtype(s3) == {:f, 64}
    end

    test "concat incompatible dtypes" do
      s1 = Series.from_list([1, 2, 3])
      s2 = Series.from_list(["a", "b", "c"])

      error_message =
        "cannot concatenate series with mismatched dtypes: [{:s, 64}, :string]. " <>
          "First cast the series to the desired dtype."

      assert_raise ArgumentError, error_message, fn ->
        Series.concat([s1, s2])
      end
    end
  end

  describe "slice/2" do
    test "from a list of indices" do
      s = Series.from_list(["a", "b", "c"])
      s1 = Series.slice(s, [0, 2])
      assert Series.to_list(s1) == ["a", "c"]
    end

    test "from a range" do
      s = Series.from_list(["a", "b", "c"])
      s1 = Series.slice(s, 1..2)

      assert Series.to_list(s1) == ["b", "c"]
    end

    test "from a range with negative numbers" do
      s = Series.from_list(["a", "b", "c"])
      s1 = Series.slice(s, -2..-1//1)

      assert Series.to_list(s1) == ["b", "c"]
    end

    test "from a range that is out of bounds" do
      s = Series.from_list(["a", "b", "c"])
      s1 = Series.slice(s, 3..2//1)

      assert Series.to_list(s1) == []
    end

    test "from a series of indices" do
      s = Series.from_list(["a", "b", "c"])

      for dtype <- [:u8, :s16, :s64] do
        s1 = Series.slice(s, Series.from_list([0, 2], dtype: dtype))

        assert Series.dtype(s1) == s.dtype
        assert Series.to_list(s1) == ["a", "c"]
      end
    end

    test "from a series of strings" do
      s = Series.from_list(["a", "b", "c"])

      assert_raise ArgumentError,
                   "Explorer.Series.slice/2 not implemented for dtype :string. " <>
                     "Valid dtypes are {:s, 8}, {:s, 16}, {:s, 32}, {:s, 64}, {:u, 8}, {:u, 16}, {:u, 32} and {:u, 64}",
                   fn -> Series.slice(s, Series.from_list(["0", "2"])) end
    end

    test "from a series of indices with a negative number" do
      s = Series.from_list(["a", "b", "c"])

      assert_raise RuntimeError,
                   "Generic Error: slice/2 expects a series of positive integers",
                   fn ->
                     Series.slice(s, Series.from_list([0, 2, -1]))
                   end
    end

    test "from a series of indices out-of-bounds" do
      s = Series.from_list(["a", "b", "c"])

      assert_raise RuntimeError,
                   "Generic Error: slice/2 cannot select from indices that are out-of-bounds",
                   fn ->
                     Series.slice(s, Series.from_list([0, 2, 20]))
                   end
    end
  end

  describe "to_enum/1" do
    test "returns an enumerable" do
      enum1 =
        [1, 2, 3, 4]
        |> Series.from_list()
        |> Series.to_enum()

      enum2 =
        ["a", "b", "c"]
        |> Series.from_list()
        |> Series.to_enum()

      assert Enum.zip(enum1, enum2) == [{1, "a"}, {2, "b"}, {3, "c"}]

      assert Enum.reduce(enum1, 0, &+/2) == 10
      assert Enum.reduce(enum2, "", &<>/2) == "cba"

      assert Enum.count(enum1) == 4
      assert Enum.count(enum2) == 3

      assert Enum.slice(enum1, 1..2) == [2, 3]
      assert Enum.slice(enum2, 1..2) == ["b", "c"]
    end
  end

  describe "ewm_mean/2" do
    test "returns calculated ewm values with default options used for calculation" do
      s1 = 1..10 |> Enum.to_list() |> Series.from_list()
      s2 = Series.ewm_mean(s1)

      assert Series.to_list(s2) == [
               1.0,
               1.6666666666666667,
               2.4285714285714284,
               3.2666666666666666,
               4.161290322580645,
               5.095238095238095,
               6.05511811023622,
               7.031372549019608,
               8.017612524461839,
               9.009775171065494
             ]
    end

    test "returns calculated ewma with differernt smoothing factor if different alpha is passed" do
      s1 = 1..10 |> Enum.to_list() |> Series.from_list()
      s2 = Series.ewm_mean(s1, alpha: 0.8)

      assert Series.to_list(s2) == [
               1.0,
               1.8333333333333335,
               2.7741935483870965,
               3.7564102564102564,
               4.7516005121638925,
               5.750384024577572,
               6.750089601146894,
               7.750020480052428,
               8.75000460800236,
               9.750001024000106
             ]
    end

    test "returns calculated ewma with nils for index less than min period size, if min_periods is set" do
      s1 = 1..10 |> Enum.to_list() |> Series.from_list()
      s2 = Series.ewm_mean(s1, min_periods: 5)

      assert Series.to_list(s2) == [
               nil,
               nil,
               nil,
               nil,
               4.161290322580645,
               5.095238095238095,
               6.05511811023622,
               7.031372549019608,
               8.017612524461839,
               9.009775171065494
             ]
    end

    test "ignores nil by default and calculates ewma" do
      s1 = Series.from_list([1, nil, 2, nil, 3, 4, 5, 6, 7, 8])
      s2 = Series.ewm_mean(s1, ignore_nils: true)

      assert Series.to_list(s2) == [
               1.0,
               1.0,
               1.6666666666666667,
               1.6666666666666667,
               2.4285714285714284,
               3.2666666666666666,
               4.161290322580645,
               5.095238095238095,
               6.05511811023622,
               7.031372549019608
             ]
    end

    test "does not ignore nil if set ignore_nils option to false and calculates ewma" do
      s1 = Series.from_list([1, nil, 2, nil, 3, 4, 5, 6, 7, 8])
      s2 = Series.ewm_mean(s1, ignore_nils: false)

      assert Series.to_list(s2) == [
               1.0,
               1.0,
               1.8,
               1.8,
               2.7142857142857144,
               3.490566037735849,
               4.316239316239316,
               5.1959183673469385,
               6.1177644710578845,
               7.069101678183613
             ]
    end

    test "returns calculated ewma without adjustment if adjust option is set to false" do
      s1 = 1..10 |> Enum.to_list() |> Series.from_list()
      s2 = Series.ewm_mean(s1, adjust: false)

      assert Series.to_list(s2) == [
               1.0,
               1.5,
               2.25,
               3.125,
               4.0625,
               5.03125,
               6.015625,
               7.0078125,
               8.00390625,
               9.001953125
             ]
    end
  end

  describe "ewm_standard_deviation/2" do
    test "returns calculated ewm std values with default options used for calculation" do
      s1 = 1..10 |> Enum.to_list() |> Series.from_list()
      s2 = Series.ewm_standard_deviation(s1)

      assert Series.to_list(s2) == [
               0.0,
               0.7071067811865476,
               0.9636241116594314,
               1.1771636613972951,
               1.3452425132127066,
               1.4709162008918397,
               1.5607315639222439,
               1.6224598916602895,
               1.6634845490537977,
               1.689976601128564
             ]
    end

    test "returns calculated ewm std with different smoothing factor if different alpha is passed" do
      s1 = 1..10 |> Enum.to_list() |> Series.from_list()
      s2 = Series.ewm_standard_deviation(s1, alpha: 0.8)

      assert Series.to_list(s2) == [
               0.0,
               0.7071067811865476,
               0.8613567692141088,
               0.930593876392466,
               0.9563763729664396,
               0.9647929424175131,
               0.9672984330369606,
               0.9679969383076764,
               0.9681825776281606,
               0.9682301709724406
             ]
    end

    test "returns calculated ewm std with nils for index less than min period size, if min_periods is set" do
      s1 = 1..10 |> Enum.to_list() |> Series.from_list()
      s2 = Series.ewm_standard_deviation(s1, min_periods: 5)

      assert Series.to_list(s2) == [
               nil,
               nil,
               nil,
               nil,
               1.3452425132127066,
               1.4709162008918397,
               1.5607315639222439,
               1.6224598916602895,
               1.6634845490537977,
               1.689976601128564
             ]
    end

    test "ignores nil by default and calculates ewm std" do
      s1 = Series.from_list([1, nil, 2, nil, 3, 4, 5, 6, 7, 8])
      s2 = Series.ewm_standard_deviation(s1, ignore_nils: true)

      assert Series.to_list(s2) == [
               0.0,
               0.0,
               0.7071067811865476,
               0.7071067811865476,
               0.9636241116594314,
               1.1771636613972951,
               1.3452425132127066,
               1.4709162008918397,
               1.5607315639222439,
               1.6224598916602895
             ]
    end

    test "does not ignore nil if set ignore_nils option to false and calculates ewm std" do
      s1 = Series.from_list([1, nil, 2, nil, 3, 4, 5, 6, 7, 8])
      s2 = Series.ewm_standard_deviation(s1, ignore_nils: false)

      assert Series.to_list(s2) == [
               0.0,
               0.0,
               0.7071067811865476,
               0.7071067811865476,
               0.8864052604279183,
               0.9772545497599153,
               1.1470897308102692,
               1.3067888637766594,
               1.4363395171897309,
               1.5336045526865307
             ]
    end

    test "returns calculated ewm std without adjustment if adjust option is set to false" do
      s1 = 1..10 |> Enum.to_list() |> Series.from_list()
      s2 = Series.ewm_standard_deviation(s1, adjust: false)

      assert Series.to_list(s2) == [
               0.0,
               0.7071067811865476,
               1.0488088481701516,
               1.300183137283433,
               1.46929354773366,
               1.5764952405261994,
               1.641829587869702,
               1.6805652557493016,
               1.7030595977801866,
               1.7159083446458816
             ]
    end

    test "returns calculated ewm std with bias if bias option is set to true" do
      s1 = 1..10 |> Enum.to_list() |> Series.from_list()
      s2 = Series.ewm_standard_deviation(s1, bias: true)

      assert Series.to_list(s2) == [
               0.0,
               0.4714045207910317,
               0.7284313590846835,
               0.9285592184789413,
               1.0805247886738212,
               1.191428190780648,
               1.2693050154594225,
               1.3221328870469677,
               1.3568998042691014,
               1.3791855333404945
             ]
    end
  end

  describe "ewm_variance/2" do
    test "returns calculated ewm var values with default options used for calculation" do
      s1 = 1..10 |> Enum.to_list() |> Series.from_list()
      s2 = Series.ewm_variance(s1)

      assert Series.to_list(s2) == [
               0.0,
               0.5,
               0.9285714285714284,
               1.385714285714286,
               1.8096774193548393,
               2.163594470046083,
               2.435883014623173,
               2.632376100046318,
               2.7671808449407167,
               2.8560209123620535
             ]
    end

    test "returns calculated ewm var with different smoothing factor if different alpha is passed" do
      s1 = 1..10 |> Enum.to_list() |> Series.from_list()
      s2 = Series.ewm_variance(s1, alpha: 0.8)

      assert Series.to_list(s2) == [
               0.0,
               0.5,
               0.7419354838709674,
               0.8660049627791564,
               0.9146557667684424,
               0.9308254217386428,
               0.9356662585557595,
               0.9370180725730355,
               0.9373775036227093,
               0.9374696639813216
             ]
    end

    test "returns calculated ewm var with nils for index less than min period size, if min_periods is set" do
      s1 = 1..10 |> Enum.to_list() |> Series.from_list()
      s2 = Series.ewm_variance(s1, min_periods: 5)

      assert Series.to_list(s2) == [
               nil,
               nil,
               nil,
               nil,
               1.8096774193548393,
               2.163594470046083,
               2.435883014623173,
               2.632376100046318,
               2.7671808449407167,
               2.8560209123620535
             ]
    end

    test "ignores nil by default and calculates ewm var" do
      s1 = Series.from_list([1, nil, 2, nil, 3, 4, 5, 6, 7, 8])
      s2 = Series.ewm_variance(s1, ignore_nils: true)

      assert Series.to_list(s2) == [
               0.0,
               0.0,
               0.5,
               0.5,
               0.9285714285714284,
               1.385714285714286,
               1.8096774193548393,
               2.163594470046083,
               2.435883014623173,
               2.632376100046318
             ]
    end

    test "does not ignore nil if set ignore_nils option to false and calculates ewm var" do
      s1 = Series.from_list([1, nil, 2, nil, 3, 4, 5, 6, 7, 8])
      s2 = Series.ewm_variance(s1, ignore_nils: false)

      assert Series.to_list(s2) == [
               0.0,
               0.0,
               0.5,
               0.5,
               0.7857142857142857,
               0.9550264550264549,
               1.315814850530376,
               1.7076971344906926,
               2.0630712086408294,
               2.3519429240208543
             ]
    end

    test "returns calculated ewm var without adjustment if adjust option is set to false" do
      s1 = 1..10 |> Enum.to_list() |> Series.from_list()
      s2 = Series.ewm_variance(s1, adjust: false)

      assert Series.to_list(s2) == [
               0.0,
               0.5,
               1.1,
               1.6904761904761905,
               2.1588235294117646,
               2.4853372434017595,
               2.695604395604396,
               2.824299578831716,
               2.9004119935912107,
               2.9443414472253693
             ]
    end

    test "returns calculated ewm var with bias if bias option is set to true" do
      s1 = 1..10 |> Enum.to_list() |> Series.from_list()
      s2 = Series.ewm_variance(s1, bias: true)

      assert Series.to_list(s2) == [
               0.0,
               0.2222222222222222,
               0.5306122448979591,
               0.8622222222222223,
               1.167533818938606,
               1.4195011337868484,
               1.6111352222704451,
               1.7480353710111498,
               1.8411770788255257,
               1.9021527353757046
             ]
    end
  end

  describe "mean/1" do
    test "returns the mean of an integer series" do
      s = Series.from_list([1, 2, nil, 3])
      assert Series.mean(s) == 2.0
    end

    test "returns the mean of a float series" do
      s = Series.from_list([1.2, 2.4, nil, 3.9])
      assert Series.mean(s) == 2.5
    end

    test "returns the mean of a float series with an infinity number" do
      s = Series.from_list([1.2, 2.4, nil, 3.9, :infinity])
      assert Series.mean(s) == :infinity
    end

    test "returns the mean of a float series with an infinity number and a nan" do
      s = Series.from_list([1.2, 2.4, nil, 3.9, :infinity, :nan])
      assert Series.mean(s) == :nan
    end

    test "mean of unsigned integer series" do
      for dtype <- [:u8, :u16, :u32, :u64] do
        s = Series.from_list([1, 2, nil, 3], dtype: dtype)
        assert Series.mean(s) == 2.0
      end
    end
  end

  describe "median/1" do
    test "returns the median of an integer series" do
      s = Series.from_list([1, 2, nil, 3])
      assert Series.median(s) == 2.0
    end

    test "returns the median of a float series" do
      s = Series.from_list([1.2, 2.4, nil, 3.9])
      assert Series.median(s) == 2.4
    end

    test "returns the median of a float series with an infinity number" do
      s = Series.from_list([1.2, 2.4, nil, 3.9, :infinity])
      assert Series.median(s) == 3.15
    end

    test "returns the median of a float series with an infinity number and nan" do
      s = Series.from_list([1.2, 2.4, nil, 3.9, :infinity, :nan])
      assert Series.median(s) == 3.9
    end

    test "median of unsigned integer series" do
      for dtype <- [:u8, :u16, :u32, :u64] do
        s = Series.from_list([1, 2, nil, 3], dtype: dtype)
        assert Series.median(s) == 2.0
      end
    end
  end

  describe "mode/1" do
    test "returns the mode of an integer series" do
      s = Series.from_list([1, 2, 2, 3])
      mode = Series.mode(s)
      s2 = Series.from_list([2])
      assert Series.equal(mode, s2)
    end

    test "returns the mode of an integer series when it is multiple values" do
      s = Series.from_list([1, 2, 2, 3, 3])
      mode = s |> Series.mode() |> Series.sort()
      s2 = Series.from_list([2, 3])
      assert Series.equal(mode, s2)
    end

    test "returns the mode of a float series" do
      s = Series.from_list([1.0, 2.0, 2.0, 3.0])
      mode = Series.mode(s)
      s2 = Series.from_list([2.0])
      assert Series.equal(mode, s2)
    end

    test "returns the mode of a string series" do
      s = Series.from_list(["a", "b", "b", "c"])
      mode = Series.mode(s)
      s2 = Series.from_list(["b"])
      assert Series.equal(mode, s2)
    end

    test "returns the mode of a date series" do
      s =
        Series.from_list([
          ~D[2022-01-01],
          ~D[2022-01-02],
          ~D[2022-01-02],
          ~D[2022-01-03]
        ])

      mode = Series.mode(s)
      s2 = Series.from_list([~D[2022-01-02]])
      assert Series.equal(mode, s2)
    end

    test "returns the mode of a datetime series" do
      s =
        Series.from_list([
          ~N[2022-01-01 00:00:00],
          ~N[2022-01-01 00:01:00],
          ~N[2022-01-01 00:01:00]
        ])

      mode = Series.mode(s)
      s2 = Series.from_list([~N[2022-01-01 00:01:00]])
      assert Series.equal(mode, s2)
    end

    test "returns the mode of a boolean series" do
      s = Series.from_list([true, false, false, true])
      mode = Series.mode(s)
      s2 = Series.from_list([false])
      assert Series.equal(mode, s2)
    end

    test "returns the mode of a category series" do
      s = Series.from_list(["EUA", "Brazil", "Brazil", "Poland"], dtype: :category)
      mode = Series.mode(s)
      assert Series.to_list(mode) == ["Brazil"]
    end
  end

  describe "sum/1" do
    test "sum of integers" do
      s = Series.from_list([1, 2, nil, 3])
      assert Series.sum(s) === 6
    end

    test "sum of floats" do
      s = Series.from_list([1.0, 2.0, nil, 3.0])
      assert Series.sum(s) === 6.0
    end

    test "sum of floats with nan" do
      s = Series.from_list([1.0, 2.0, nil, :nan, 3.0])
      assert Series.sum(s) == :nan
    end

    test "sum of floats with infinity" do
      s = Series.from_list([1.0, 2.0, nil, :infinity, 3.0])
      assert Series.sum(s) == :infinity
    end

    test "sum of floats with infinity and nan" do
      s = Series.from_list([1.0, :nan, 2.0, nil, :infinity, 3.0])
      assert Series.sum(s) == :nan
    end

    test "sum of boolean values" do
      s = Series.from_list([true, false, true])
      assert Series.sum(s) === 2
    end

    test "sum of unsigned integers" do
      for dtype <- [:u8, :u16, :u32, :u64] do
        s = Series.from_list([1, 2, 3, 4], dtype: dtype)
        assert Series.sum(s) === 10
      end
    end
  end

  describe "product/1" do
    test "product of integers" do
      s = Series.from_list([1, 2, 3])
      assert Series.product(s) === 6
    end

    test "product of integers with nil" do
      s = Series.from_list([1, 2, nil, 3])
      assert Series.product(s) === 6
    end

    test "product of a series with a single value" do
      s = Series.from_list([5])
      assert Series.product(s) === 5
    end

    test "product of floats" do
      s = Series.from_list([1.0, 2.0, 3.0])
      assert Series.product(s) === 6.0
    end

    test "product of a series with negative integers" do
      s = Series.from_list([-2, 4, -3])
      assert Series.product(s) === 24
    end

    test "product of an empty series" do
      s = Series.from_list([], dtype: :integer)
      assert Series.product(s) === 1

      s = Series.from_list([], dtype: {:f, 64})
      assert Series.product(s) === 1.0
    end

    test "product of a series with zero" do
      s = Series.from_list([1, 0, 2])
      assert Series.product(s) === 0
    end

    test "product of a series with NaN" do
      s = Series.from_list([1.0, :nan, 2.0])
      assert Series.product(s) === :nan
    end

    test "product of a series with infinity" do
      s = Series.from_list([2.0, :infinity, 3.0])
      assert Series.product(s) === :infinity
    end

    test "product of unsigned integers" do
      for dtype <- [:u8, :u16, :u32, :u64] do
        s = Series.from_list([1, 2, 3], dtype: dtype)
        assert Series.product(s) === 6
      end
    end
  end

  describe "cumulative_product/1" do
    test "cumulative product of integers" do
      s = Series.from_list([1, 2, 3])
      p = Series.cumulative_product(s)
      assert Series.to_list(p) === [1, 2, 6]
    end

    test "cumulative product of integers with nil" do
      s = Series.from_list([1, 2, nil, 3])
      p = Series.cumulative_product(s)
      assert Series.to_list(p) === [1, 2, nil, 6]
    end

    test "cumulative product of a series with a single value" do
      s = Series.from_list([1])
      p = Series.cumulative_product(s)
      assert Series.to_list(p) === [1]
    end

    test "cumulative product of floats" do
      s = Series.from_list([1.0, 2.0, 3.0])
      p = Series.cumulative_product(s)
      assert Series.to_list(p) === [1.0, 2.0, 6.0]
    end

    test "cumulative product of a series with negative integers" do
      s = Series.from_list([-2, 4, -3])
      p = Series.cumulative_product(s)
      assert Series.to_list(p) === [-2, -8, 24]
    end

    test "cumulative product of an empty series" do
      s = Series.from_list([], dtype: :float)
      p = Series.cumulative_product(s)
      assert Series.to_list(p) === []
    end

    test "cumulative product of a series with zero" do
      s = Series.from_list([1, 2, 0, 3])
      p = Series.cumulative_product(s)
      assert Series.to_list(p) === [1, 2, 0, 0]
    end

    test "cumulative product of a series with NaN" do
      s = Series.from_list([1, 2, :nan, 3])
      p = Series.cumulative_product(s)
      assert Series.to_list(p) === [1.0, 2.0, :nan, :nan]
    end

    test "cumulative product of a series with infinity" do
      s = Series.from_list([1, 2, :infinity, 3])
      p = Series.cumulative_product(s)
      assert Series.to_list(p) === [1.0, 2.0, :infinity, :infinity]
    end
  end

  describe "min/1" do
    test "min of a signed integer series" do
      s = Series.from_list([-3, 1, 2, nil, -2, -42, 3])
      assert Series.min(s) === -42
    end

    test "min of an unsigned integer series" do
      s = Series.from_list([10, 15, 2, nil, 2, 42, 3], dtype: :u32)
      assert Series.min(s) === 2
    end

    test "min of a float series" do
      s = Series.from_list([-3.1, 1.2, 2.3, nil, -2.4, -12.6, 3.9])
      assert Series.min(s) === -12.6
    end

    test "min of a float series with a nan" do
      s = Series.from_list([-3.1, 1.2, 2.3, nil, -2.4, -12.6, :nan, 3.9])
      assert Series.min(s) === -12.6
    end

    test "min of a float series with infinity positive" do
      s = Series.from_list([-3.1, 1.2, 2.3, nil, -2.4, -12.6, :infinity, 3.9])
      assert Series.min(s) === -12.6
    end

    test "min of a float series with infinity negative" do
      s = Series.from_list([-3.1, 1.2, 2.3, nil, -2.4, -12.6, :neg_infinity, 3.9])
      assert Series.min(s) === :neg_infinity
    end
  end

  describe "max/1" do
    test "max of a signed integer series" do
      s = Series.from_list([-3, 1, 2, nil, -2, -42, 3])
      assert Series.max(s) === 3
    end

    test "min of an unsigned integer series" do
      s = Series.from_list([10, 15, 2, nil, 2, 42, 3], dtype: :u32)
      assert Series.max(s) === 42
    end

    test "max of a float series" do
      s = Series.from_list([-3.1, 1.2, 2.3, nil, -2.4, -12.6, 3.9])
      assert Series.max(s) === 3.9
    end

    test "max of a float series with a nan" do
      s = Series.from_list([-3.1, 1.2, 2.3, nil, -2.4, -12.6, :nan, 3.9])
      assert Series.max(s) === 3.9
    end

    test "max of a float series with infinity positive" do
      s = Series.from_list([-3.1, 1.2, 2.3, nil, -2.4, -12.6, :infinity, 3.9])
      assert Series.max(s) === :infinity
    end

    test "max of a float series with infinity negative" do
      s = Series.from_list([-3.1, 1.2, 2.3, nil, -2.4, -12.6, :neg_infinity, 3.9])
      assert Series.max(s) === 3.9
    end
  end

  describe "rank/2" do
    test "rank of a series of integers" do
      s = Series.from_list([1, 2, 0, 3])
      r = Series.rank(s)
      assert Series.to_list(r) === [2.0, 3.0, 1.0, 4.0]
    end

    test "rank of a series of floats" do
      s = Series.from_list([-3.1, 1.2, 2.3, nil, -2.4, -12.6, 3.9])
      r = Series.rank(s)
      assert Series.to_list(r) === [2.0, 4.0, 5.0, nil, 3.0, 1.0, 6.0]
    end

    test "rank of a series of dates" do
      s =
        Series.from_list([
          ~N[2022-07-07 17:44:13.020548],
          ~N[2022-07-07 17:43:08.473561],
          ~N[2022-07-07 17:45:00.116337]
        ])

      r = Series.rank(s)
      assert Series.to_list(r) === [2.0, 1.0, 3.0]
    end

    test "rank of a series of strings" do
      s = Series.from_list(~w[I love elixir])

      r = Series.rank(s)
      assert Series.to_list(r) === [1.0, 3.0, 2.0]
    end

    test "rank of a series of floats (method: ordinal)" do
      s = Series.from_list([3.5, 3.0, 3.2, 3.1, 3.6, 3.9, 3.4, 3.4, 2.9, 3.1])
      r = Series.rank(s, method: :ordinal)
      assert Series.to_list(r) === [8, 2, 5, 3, 9, 10, 6, 7, 1, 4]
    end

    test "rank of a series of floats (method: min)" do
      s = Series.from_list([3.5, 3.0, 3.2, 3.1, 3.6, 3.9, 3.4, 3.4, 2.9, 3.1])
      r = Series.rank(s, method: :min)
      assert Series.to_list(r) === [8, 2, 5, 3, 9, 10, 6, 6, 1, 3]
    end

    test "rank of a series of floats (method: max)" do
      s = Series.from_list([3.5, 3.0, 3.2, 3.1, 3.6, 3.9, 3.4, 3.4, 2.9, 3.1])
      r = Series.rank(s, method: :max)
      assert Series.to_list(r) === [8, 2, 5, 4, 9, 10, 7, 7, 1, 4]
    end

    test "rank of a series of floats (method: dense)" do
      s = Series.from_list([3.5, 3.0, 3.2, 3.1, 3.6, 3.9, 3.4, 3.4, 2.9, 3.1])
      r = Series.rank(s, method: :dense)
      assert Series.to_list(r) === [6, 2, 4, 3, 7, 8, 5, 5, 1, 3]
    end

    test "rank of a series of floats (method: random)" do
      s = Series.from_list([3.5, 3.0, 3.2, 3.1, 3.6, 3.9, 3.4, 3.4, 2.9, 3.1])
      r = Series.rank(s, method: :random, seed: 4242)
      assert Series.to_list(r) === [8, 2, 5, 4, 9, 10, 7, 6, 1, 3]
    end

    test "rank of a float series with a nan" do
      s = Series.from_list([-3.1, 1.2, 2.3, nil, -2.4, -12.6, :nan, 3.9])
      r = Series.rank(s)
      assert Series.to_list(r) === [2.0, 4.0, 5.0, nil, 3.0, 1.0, 7.0, 6.0]
    end

    test "rank of a float series with infinity positive" do
      s = Series.from_list([-3.1, 1.2, 2.3, nil, -2.4, -12.6, :infinity, 3.9])
      r = Series.rank(s)
      assert Series.to_list(r) === [2.0, 4.0, 5.0, nil, 3.0, 1.0, 7.0, 6.0]
    end

    test "rank of a float series with infinity negative" do
      s = Series.from_list([-3.1, 1.2, 2.3, nil, -2.4, -12.6, :neg_infinity, 3.9])
      r = Series.rank(s)
      assert Series.to_list(r) === [3.0, 5.0, 6.0, nil, 4.0, 2.0, 1.0, 7.0]
    end

    test "invalid rank method" do
      s = Series.from_list([3.5, 3.0, 3.2, 3.1, 3.6, 3.9, 3.4, 3.4, 2.9, 3.1])

      assert_raise ArgumentError, ~s(unsupported rank method :not_a_method), fn ->
        Series.rank(s, method: :not_a_method, seed: 4242)
      end
    end
  end

  describe "skew/2" do
    test "returns the skew of an integer series" do
      s = Series.from_list([1, 2, 3, nil, 1])
      assert Series.skew(s) - 0.8545630383279711 < 1.0e-4
    end

    test "returns the skew of a float series" do
      s = Series.from_list([1.0, 2.0, 3.0, nil, 1.0])
      assert Series.skew(s, bias: true) - 0.49338220021815865 < 1.0e-4
    end

    test "returns the skew of an integer series (bias true)" do
      s = Series.from_list([1, 2, 3, 4, 5, 23])
      assert Series.skew(s, bias: true) - 1.6727687946848508 < 1.0e-4
    end

    test "returns the skew of an integer series (bias false)" do
      s = Series.from_list([1, 2, 3, 4, 5, 23])
      assert Series.skew(s, bias: false) - 2.2905330058490514 < 1.0e-4
    end

    test "skew of unsigned integer series" do
      for dtype <- [:u8, :u16, :u32, :u64] do
        s = Series.from_list([1, 2, 3, nil, 1], dtype: dtype)
        assert Series.skew(s) - 0.8545630383279711 < 1.0e-4
      end
    end
  end

  describe "clip/3" do
    test "with integers" do
      s1 = Series.from_list([-50, 5, nil, 50])
      clipped1 = Series.clip(s1, 1, 10)
      assert Series.to_list(clipped1) == [1, 5, nil, 10]
      assert clipped1.dtype == {:s, 64}
    end

    test "with unsigned integers" do
      s1 = Series.from_list([1, 5, nil, 50], dtype: :u16)
      clipped1 = Series.clip(s1, 3, 10)
      assert Series.to_list(clipped1) == [3, 5, nil, 10]
      assert clipped1.dtype == {:u, 16}
    end

    test "with regular floats" do
      s2 = Series.from_list([-50, 5, nil, 50])
      clipped2 = Series.clip(s2, 1.5, 10.5)
      assert Series.to_list(clipped2) == [1.5, 5.0, nil, 10.5]
      assert clipped2.dtype == {:f, 64}
    end

    test "with special floats" do
      s3 = Series.from_list([:neg_infinity, :nan, nil, :infinity])
      clipped3 = Series.clip(s3, 1.5, 10.5)
      assert Series.to_list(clipped3) == [1.5, :nan, nil, 10.5]
      assert clipped3.dtype == {:f, 64}
    end

    test "errors" do
      assert_raise ArgumentError,
                   ~r"expects both the min and max bounds to be numbers",
                   fn -> Series.clip(Series.from_list([1]), 1, "a") end

      assert_raise ArgumentError,
                   ~r"expects the max bound to be greater than the min bound",
                   fn -> Series.clip(Series.from_list([1]), 1, -1) end

      assert_raise ArgumentError,
                   ~r"expects both the min and max bounds to be numbers",
                   fn -> Series.clip(Series.from_list([1]), "a", 1) end

      assert_raise ArgumentError,
                   "Explorer.Series.clip/3 not implemented for dtype :string. " <>
                     "Valid dtypes are {:f, 32}, {:f, 64}, {:s, 8}, {:s, 16}, {:s, 32}, {:s, 64}, {:u, 8}, {:u, 16}, {:u, 32} and {:u, 64}",
                   fn -> Series.clip(Series.from_list(["a"]), 1, 10) end
    end
  end

  describe "correlation/2 and covariance/2" do
    test "correlation and covariance of different dtypes and edge cases" do
      for {values1, values2, exp_cov, exp_corr} <- [
            [
              [1, 8, 3],
              [4, 5, 2],
              3.0,
              0.5447047794019223
            ],
            [
              [1, 8, 3, nil],
              [4, 5, 2, nil],
              3.0,
              0.5447047794019223
            ],
            [
              [1, 8, 3, :nan],
              [4, 5, 2, :nan],
              3.0,
              0.5447047794019223
            ]
          ] do
        s1 = Series.from_list(values1)
        s2 = Series.from_list(values2)
        assert abs(Series.correlation(s1, s2) - exp_cov) < 1.0e-4
        assert abs(Series.covariance(s1, s2) - exp_corr) < 1.0e-4
      end
    end

    test "explicit pearson and spearman rank methods for correlation" do
      s1 = Series.from_list([1, 8, 3])
      s2 = Series.from_list([4, 5, 2])
      assert abs(Series.correlation(s1, s2, method: :spearman) - 0.5) < 1.0e-4
      assert abs(Series.correlation(s1, s2, method: :pearson) - 0.5447047794019223) < 1.0e-4

      assert_raise ArgumentError, ~s(unsupported correlation method :not_a_method), fn ->
        Series.correlation(s1, s2, method: :not_a_method)
      end
    end

    test "impossible correlation and covariance" do
      s1 = Series.from_list([], dtype: {:f, 64})
      s2 = Series.from_list([], dtype: {:f, 64})
      assert Series.correlation(s1, s2) == :nan
      assert Series.covariance(s1, s2) == -0.0

      s1 = Series.from_list([1.0])
      s2 = Series.from_list([2.0])
      assert Series.correlation(s1, s2) == :nan
      assert Series.covariance(s1, s2) == :nan

      s1 = Series.from_list([1.0, 2.0])
      s2 = Series.from_list([2.0, 3.0, 4.0])

      assert_raise ArgumentError,
                   ~r/series must either have the same size/,
                   fn -> Series.correlation(s1, s2) end

      assert_raise ArgumentError,
                   ~r/series must either have the same size/,
                   fn -> Series.covariance(s1, s2) end

      s1 = Series.from_list([1.0, 2.0])
      s2 = Series.from_list(["a", "b"])

      assert_raise ArgumentError,
                   "cannot invoke Explorer.Series.correlation/4 with mismatched dtypes: {:f, 64} and :string",
                   fn -> Series.correlation(s1, s2) end

      assert_raise ArgumentError,
                   "cannot invoke Explorer.Series.covariance/3 with mismatched dtypes: {:f, 64} and :string",
                   fn -> Series.covariance(s1, s2) end
    end
  end

  describe "variance/1" do
    test "variance of an integer series" do
      s = Series.from_list([1, 2, nil, 3])
      assert Series.variance(s) === 1.0
    end

    test "variance of a float series" do
      s = Series.from_list([1.0, 2.0, nil, 3.0])
      assert Series.variance(s) === 1.0
    end

    test "variance of a float series with a nan" do
      s = Series.from_list([-3.1, 1.2, 2.3, nil, -2.4, -12.6, :nan, 3.9])
      assert Series.variance(s) == :nan
    end

    test "variance of a float series with infinity positive" do
      s = Series.from_list([-3.1, 1.2, 2.3, nil, -2.4, -12.6, :infinity, 3.9])
      assert Series.variance(s) === :nan
    end

    test "variance of a float series with infinity negative" do
      s = Series.from_list([-3.1, 1.2, 2.3, nil, -2.4, -12.6, :neg_infinity, 3.9])
      assert Series.variance(s) === :nan
    end

    test "variance of unsigned integers" do
      for dtype <- [:u8, :u16, :u32, :u64] do
        s = Series.from_list([1, 2, nil, 3], dtype: dtype)
        assert Series.variance(s) === 1.0
      end
    end
  end

  describe "standard_deviation/1" do
    test "standard deviation of an integer series" do
      s = Series.from_list([1, 2, nil, 3])
      assert Series.standard_deviation(s) === 1.0
    end

    test "standard deviation of a float series" do
      s = Series.from_list([1.0, 2.0, nil, 3.0])
      assert Series.standard_deviation(s) === 1.0
    end

    test "standard deviation of a float series with a nan" do
      s = Series.from_list([-3.1, 1.2, 2.3, nil, -2.4, -12.6, :nan, 3.9])
      assert Series.standard_deviation(s) == :nan
    end

    test "standard deviation of a float series with infinity positive" do
      s = Series.from_list([-3.1, 1.2, 2.3, nil, -2.4, -12.6, :infinity, 3.9])
      assert Series.standard_deviation(s) === :nan
    end

    test "standard deviation of a float series with infinity negative" do
      s = Series.from_list([-3.1, 1.2, 2.3, nil, -2.4, -12.6, :neg_infinity, 3.9])
      assert Series.standard_deviation(s) === :nan
    end

    test "standard deviation of unsigned integer series" do
      for dtype <- [:u8, :u16, :u32, :u64] do
        s = Series.from_list([1, 2, 3, nil], dtype: dtype)
        assert Series.standard_deviation(s) === 1.0
      end
    end
  end

  describe "window_standard_deviation/2" do
    test "window standard deviation of an integer series" do
      s = Series.from_list([1, 2, nil, 3])
      ws = Series.window_standard_deviation(s, 2)
      assert Series.to_list(ws) === [0.0, 0.7071067811865476, 0.0, 0.0]
    end

    test "window standard deviation of a float series" do
      s = Series.from_list([1.0, 2.0, nil, 3.0])
      ws = Series.window_standard_deviation(s, 2)
      assert Series.to_list(ws) === [0.0, 0.7071067811865476, 0.0, 0.0]
    end

    test "window standard deviation of a float series with a nan" do
      s = Series.from_list([-3.1, 1.2, 2.3, nil, -2.4, -12.6, :nan, 3.9])
      ws = Series.window_standard_deviation(s, 2)

      assert Series.to_list(ws) === [
               0.0,
               3.0405591591021546,
               0.7778174593052014,
               0.0,
               0.0,
               7.212489168102784,
               :nan,
               :nan
             ]
    end

    test "window standard deviation of a float series with infinity positive" do
      s = Series.from_list([-3.1, 1.2, 2.3, nil, -2.4, -12.6, :infinity, 3.9])
      ws = Series.window_standard_deviation(s, 2)

      assert Series.to_list(ws) === [
               0.0,
               3.0405591591021546,
               0.7778174593052014,
               0.0,
               0.0,
               7.212489168102784,
               :nan,
               :nan
             ]
    end

    test "window standard deviation of a float series with infinity negative" do
      s = Series.from_list([-3.1, 1.2, 2.3, nil, -2.4, -12.6, :neg_infinity, 3.9])
      ws = Series.window_standard_deviation(s, 2)

      assert Series.to_list(ws) === [
               0.0,
               3.0405591591021546,
               0.7778174593052014,
               0.0,
               0.0,
               7.212489168102784,
               :nan,
               :nan
             ]
    end
  end

  describe "quantile/1" do
    test "quantile of an integer series" do
      s = Series.from_list([1, 2, nil, 3])
      assert Series.quantile(s, 0.2) === 1
    end

    test "quantile of a float series" do
      s = Series.from_list([1.0, 2.0, nil, 3.0])
      assert Series.quantile(s, 0.2) === 1.0
    end

    test "quantile of a float series with a nan" do
      s = Series.from_list([-3.1, 1.2, 2.3, nil, -2.4, -12.6, :nan, 3.9])

      assert Series.quantile(s, 0.2) == -3.1
      assert Series.quantile(s, 0.92) == :nan
    end

    test "quantile of a float series with infinity positive" do
      s = Series.from_list([-3.1, 1.2, 2.3, nil, -2.4, -12.6, :infinity, 3.9])

      assert Series.quantile(s, 0.2) == -3.1
      assert Series.quantile(s, 0.92) == :infinity
    end

    test "quantile of a float series with infinity negative" do
      s = Series.from_list([-3.1, 1.2, 2.3, nil, -2.4, -12.6, :neg_infinity, 3.9])

      assert Series.quantile(s, 0.2) == -12.6
      assert Series.quantile(s, 0.08) == :neg_infinity
    end
  end

  describe "argmax/1 and argmin/1" do
    test "argmax and argmin for different dtypes" do
      for {list, exp_argmax, exp_argmin, exp_argmin_filled} <- [
            {[1, 2, 3, nil], 2, 0, 0},
            {[1.3, nil, 5.4, 2.6], 2, 0, 0},
            {[nil, ~D[2023-01-01], ~D[2022-01-01], ~D[2021-01-01]], 1, 3, 3},
            {[~N[2023-01-01 00:00:00], ~N[2022-01-01 00:00:00], ~N[2021-01-01 00:00:00], nil], 0,
             2, 2},
            {[~N[2023-01-01 10:00:00], ~N[2022-01-01 01:00:00], ~N[2021-01-01 00:10:00], nil], 0,
             2, 2},
            {[1.0, :infinity, :neg_infinity, nil], 1, 2, 2}
          ] do
        series = Series.from_list(list)

        assert Series.argmax(series) == exp_argmax
        assert Series.argmin(series) == exp_argmin
        assert Series.argmin(Series.fill_missing(series, :max)) == exp_argmin_filled
      end
    end
  end

  describe "replace/3" do
    test "replaces all occurences of pattern in string by replacement string" do
      series = Series.from_list(["1,200", "1,234,567", "asdf", nil])

      assert Series.replace(series, ",", "") |> Series.to_list() ==
               ["1200", "1234567", "asdf", nil]

      assert Series.replace(series, "[,]", "") |> Series.to_list() ==
               ["1,200", "1,234,567", "asdf", nil]
    end

    test "doesn't work with non string series" do
      series = Series.from_list([1200, 1_234_567, nil])

      assert_raise ArgumentError,
                   "Explorer.Series.replace/3 not implemented for dtype {:s, 64}. Valid dtype is :string",
                   fn -> Series.replace(series, ",", "") end
    end

    test "raises error if pattern is not string" do
      series = Series.from_list(["1,200", "1,234,567", "asdf", nil])

      assert_raise ArgumentError,
                   "pattern and replacement in replace/3 need to be a string",
                   fn -> Series.replace(series, 2, "") end
    end

    test "raises error if replacement is not string" do
      series = Series.from_list(["1,200", "1,234,567", "asdf", nil])

      assert_raise ArgumentError,
                   "pattern and replacement in replace/3 need to be a string",
                   fn -> Series.replace(series, ",", nil) end
    end
  end

  describe "strip, strip, lstrip, rstrip" do
    test "strip/1" do
      series = Series.from_list(["  123   ", "       2   ", "    20$    "])

      assert Series.strip(series) |> Series.to_list() == ["123", "2", "20$"]
    end

    test "strip/2" do
      series = Series.from_list(["£1£23", "2£", "£20£"])

      assert Series.strip(series, "£") |> Series.to_list() == ["1£23", "2", "20"]
    end

    test "lstrip/1" do
      series = Series.from_list(["  123   ", "       2   ", "    20$    "])

      assert Series.lstrip(series) |> Series.to_list() == ["123   ", "2   ", "20$    "]
    end

    test "lstrip/2" do
      series = Series.from_list(["£1£23", "2£", "£20£"])

      assert Series.lstrip(series, "£") |> Series.to_list() == ["1£23", "2£", "20£"]
    end

    test "rstrip/1" do
      series = Series.from_list(["  123   ", "  2   ", "    20$    "])

      assert Series.rstrip(series) |> Series.to_list() == ["  123", "  2", "    20$"]
    end

    test "rstrip/2" do
      series = Series.from_list(["£1£23", "2£", "£20£"])

      assert Series.rstrip(series, "£") |> Series.to_list() == ["£1£23", "2", "£20"]
    end
  end

  describe "string_slicing" do
    test "string_slice/2 positive offset" do
      series = Series.from_list(["earth", "mars", "neptune"])

      assert Series.substring(series, 2) |> Series.to_list() == ["rth", "rs", "ptune"]
      assert Series.substring(series, 20) |> Series.to_list() == ["", "", ""]
    end

    test "string_slice/2 negative offset" do
      series = Series.from_list(["earth", "mars", "neptune"])

      assert Series.substring(series, -3) |> Series.to_list() == ["rth", "ars", "une"]
      assert Series.substring(series, -9) |> Series.to_list() == ["earth", "mars", "neptune"]
    end

    test "string_slice/3 positive offset" do
      series = Series.from_list(["earth", "mars", "neptune"])

      assert Series.substring(series, 2, 3) |> Series.to_list() == ["rth", "rs", "ptu"]
      assert Series.substring(series, 12, 13) |> Series.to_list() == ["", "", ""]
    end

    test "string_slice/3 negative offset" do
      series = Series.from_list(["earth", "mars", "neptune"])

      assert Series.substring(series, -4, 4) |> Series.to_list() == ["arth", "mars", "tune"]
      assert Series.substring(series, -20, 4) |> Series.to_list() == ["eart", "mars", "nept"]
    end
  end

  describe "split" do
    test "split/2 exclusive" do
      series = Series.from_list(["1", "1|2"])

      assert series |> Series.split("|") |> Series.to_list() == [["1"], ["1", "2"]]
    end
  end

  describe "strptime/2 and strftime/2" do
    test "parse datetime from string" do
      series = Series.from_list(["2023-01-05 12:34:56", "XYZ", nil])

      assert Series.strptime(series, "%Y-%m-%d %H:%M:%S") |> Series.to_list() ==
               [~N[2023-01-05 12:34:56.000000], nil, nil]
    end

    test "convert datetime to string" do
      series = Series.from_list([~N[2023-01-05 12:34:56], nil])

      assert Series.strftime(series, "%Y-%m-%d %H:%M:%S") |> Series.to_list() ==
               ["2023-01-05 12:34:56", nil]
    end

    test "ensure compatibility with chrono's format" do
      for {dt, dt_str, format_string} <- [
            {~N[2001-07-08 00:00:00.000000], "07/08/01", "%D"},
            {~N[2000-11-03 00:00:00.000000], "11/03/00 % \t \n", "%D %% %t %n"},
            {~N[1987-06-05 00:35:00.026000], "1987-06-05 00:35:00.026", "%F %X%.3f"},
            {~N[1999-03-01 00:00:00.000000], "1999/3/1", "%Y/%-m/%-d"}
          ] do
        series = Series.from_list([dt_str])
        assert Series.strptime(series, format_string) |> Series.to_list() == [dt]
        series = Series.from_list([dt])
        assert Series.strftime(series, format_string) |> Series.to_list() == [dt_str]
      end
    end
  end

  describe "categorisation functions" do
    test "cut/6 with no nils" do
      series = -30..30//5 |> Enum.map(&(&1 / 10)) |> Enum.to_list() |> Series.from_list()
      df = Series.cut(series, [-1, 1])
      freqs = Series.frequencies(df[:category])
      assert Series.to_list(freqs[:values]) == ["(-inf, -1]", "(-1, 1]", "(1, inf]"]
      assert Series.to_list(freqs[:counts]) == [5, 4, 4]
    end

    test "cut/6 with nils" do
      series = Series.from_list([1, 2, 3, nil, nil])
      df = Series.cut(series, [2])
      assert [_, _, _, nil, nil] = Series.to_list(df[:category])
    end

    test "cut/6 options" do
      series = Series.from_list([1, 2, 3])

      assert_raise ArgumentError,
                   "lengths don't match: labels count must equal bins count",
                   fn -> Series.cut(series, [2], labels: ["x"]) end

      df =
        Series.cut(series, [2],
          labels: ["x", "y"],
          break_point_label: "bp",
          category_label: "cat"
        )

      assert Explorer.DataFrame.names(df) == ["values", "bp", "cat"]
    end

    test "qcut/6" do
      series = Enum.to_list(-5..3) |> Series.from_list()
      df = Series.qcut(series, [0.0, 0.25, 0.75])
      freqs = Series.frequencies(df[:category])

      assert Series.to_list(freqs[:values]) == [
               "(-3, 1]",
               "(-5, -3]",
               "(1, inf]",
               "(-inf, -5]"
             ]

      assert Series.to_list(freqs[:counts]) == [4, 2, 2, 1]
    end
  end

  describe "join/2" do
    test "join/2" do
      series = Series.from_list([["1"], ["1", "2"]])

      assert series |> Series.join("|") |> Series.to_list() == ["1", "1|2"]
    end
  end

  describe "lengths/1" do
    test "calculates the length of each list in a series" do
      series = Series.from_list([[1], [1, 2, 3], [1, 2]])

      assert series |> Series.lengths() |> Series.to_list() == [1, 3, 2]
    end
  end

  describe "member?/2" do
    test "checks if any of the element lists contain the given value" do
      series = Series.from_list([[1], [1, 2, 3], [1, 2]])

      assert series |> Series.member?(1) |> Series.to_list() == [true, true, true]
      assert series |> Series.member?(2) |> Series.to_list() == [false, true, true]
      assert series |> Series.member?(3) |> Series.to_list() == [false, true, false]
    end

    test "works with floats" do
      series = Series.from_list([[1.0], [1.0, 2.0]])

      assert series |> Series.member?(2.0) |> Series.to_list() == [false, true]
      assert series |> Series.member?(2) |> Series.to_list() == [false, true]
    end

    test "works with booleans" do
      series = Series.from_list([[true], [true, false]])

      assert series |> Series.member?(false) |> Series.to_list() == [false, true]
    end

    test "works with strings" do
      series = Series.from_list([["a"], ["a", "b"]])

      assert series |> Series.member?("b") |> Series.to_list() == [false, true]
    end

    test "works with dates" do
      series = Series.from_list([[~D[2021-01-01]], [~D[2021-01-01], ~D[2021-01-02]]])

      assert series |> Series.member?(~D[2021-01-02]) |> Series.to_list() == [false, true]
    end

    test "works with times" do
      series = Series.from_list([[~T[00:00:00]], [~T[00:00:00], ~T[00:00:01]]])

      assert series |> Series.member?(~T[00:00:01]) |> Series.to_list() == [false, true]
    end

    test "works with datetimes" do
      series =
        Series.from_list([
          [~N[2021-01-01 00:00:00]],
          [~N[2021-01-01 00:00:00], ~N[2021-01-01 00:00:01]]
        ])

      assert series |> Series.member?(~N[2021-01-01 00:00:01]) |> Series.to_list() == [
               false,
               true
             ]
    end

    test "works with durations" do
      series = Series.from_list([[1], [1, 2]], dtype: {:list, {:duration, :millisecond}})
      duration = %Explorer.Duration{value: 2000, precision: :microsecond}

      assert series |> Series.member?(duration) |> Series.to_list() == [false, true]
    end
  end

  describe "to_iovec/1" do
    test "64-bit signed integer" do
      series = Series.from_list([-1, 0, 1], dtype: :s64)

      assert Series.to_iovec(series) == [
               <<-1::signed-64-native, 0::signed-64-native, 1::signed-64-native>>
             ]
    end

    test "32-bit signed integer" do
      series = Series.from_list([-25, 0, 12], dtype: :s32)

      assert Series.to_iovec(series) == [
               <<-25::signed-32-native, 0::signed-32-native, 12::signed-32-native>>
             ]
    end

    test "16-bit signed integer" do
      series = Series.from_list([-73, 0, 19], dtype: :s16)

      assert Series.to_iovec(series) == [
               <<-73::signed-16-native, 0::signed-16-native, 19::signed-16-native>>
             ]
    end

    test "8-bit signed integer" do
      series = Series.from_list([-3, 0, 63], dtype: :s8)

      assert Series.to_iovec(series) == [
               <<-3::signed-8-native, 0::signed-8-native, 63::signed-8-native>>
             ]
    end

    test "64-bit unsigned integer" do
      series = Series.from_list([1_249_123, 0, 1], dtype: :u64)

      assert Series.to_iovec(series) == [
               <<1_249_123::unsigned-64-native, 0::unsigned-64-native, 1::unsigned-64-native>>
             ]
    end

    test "32-bit unsigned integer" do
      series = Series.from_list([25, 0, 12], dtype: :u32)

      assert Series.to_iovec(series) == [
               <<25::unsigned-32-native, 0::unsigned-32-native, 12::unsigned-32-native>>
             ]
    end

    test "16-bit unsigned integer" do
      series = Series.from_list([73, 0, 19], dtype: :u16)

      assert Series.to_iovec(series) == [
               <<73::unsigned-16-native, 0::unsigned-16-native, 19::unsigned-16-native>>
             ]
    end

    test "8-bit unsigned integer" do
      series = Series.from_list([3, 0, 63], dtype: :u8)

      assert Series.to_iovec(series) == [
               <<3::unsigned-8-native, 0::unsigned-8-native, 63::unsigned-8-native>>
             ]
    end

    test "float 64" do
      series = Series.from_list([1.0, 2.0, 3.0])

      assert Series.to_iovec(series) == [
               <<1.0::float-64-native, 2.0::float-64-native, 3.0::float-64-native>>
             ]
    end

    test "float 32" do
      series = Series.from_list([1.0, 2.0, 3.0], dtype: {:f, 32})

      assert Series.to_iovec(series) == [
               <<1.0::float-32-native, 2.0::float-32-native, 3.0::float-32-native>>
             ]
    end

    test "boolean" do
      series = Series.from_list([true, false, true])
      assert Series.to_iovec(series) == [<<1, 0, 1>>]
    end

    test "date" do
      series = Series.from_list([~D[0001-01-01], ~D[1970-01-01], ~D[1986-10-13]])

      assert Series.to_iovec(series) == [
               <<-719_162::signed-32-native, 0::signed-32-native, 6129::signed-32-native>>
             ]
    end

    test "time" do
      series = Series.from_list([~T[00:00:00.000000], ~T[23:59:59.999999]])

      assert Series.to_iovec(series) == [
               <<0::signed-64-native, 86_399_999_999_000::signed-64-native>>
             ]
    end

    test "datetime" do
      series =
        Series.from_list([
          ~N[0001-01-01 00:00:00],
          ~N[1970-01-01 00:00:00],
          ~N[1986-10-13 01:23:45.987654]
        ])

      assert Series.to_iovec(series) ==
               [
                 <<-62_135_596_800_000_000::signed-64-native, 0::signed-64-native,
                   529_550_625_987_654::signed-64-native>>
               ]
    end

    test "category" do
      series = Series.from_list(["a", "b", "c", "b"], dtype: :category)

      assert Series.to_iovec(series) ==
               [
                 <<0::unsigned-32-native, 1::unsigned-32-native, 2::unsigned-32-native,
                   1::unsigned-32-native>>
               ]
    end

    test "string" do
      series = Explorer.Series.from_list(["a", "b", "c", "b"])

      assert_raise ArgumentError, "cannot convert series of dtype :string into iovec", fn ->
        Series.to_iovec(series)
      end
    end

    test "binary" do
      series = Explorer.Series.from_list(["a", "b", "c", "b"], dtype: :binary)

      assert_raise ArgumentError, "cannot convert series of dtype :binary into iovec", fn ->
        Series.to_iovec(series)
      end
    end

    test "list" do
      series = Series.from_list([[-1], [0, 1]])

      assert_raise ArgumentError,
                   "cannot convert series of dtype {:list, {:s, 64}} into iovec",
                   fn -> Series.to_iovec(series) end
    end

    test "struct" do
      series = Series.from_list([%{a: 1}, %{a: 2}])

      assert_raise ArgumentError,
                   ~S'cannot convert series of dtype {:struct, %{"a" => {:s, 64}}} into iovec',
                   fn -> Series.to_iovec(series) end
    end
  end

  describe "from_binary/2" do
    test "64-bit signed integer" do
      series =
        Series.from_binary(
          <<-1::signed-64-native, 0::signed-64-native, 1::signed-64-native>>,
          :integer
        )

      assert series.dtype == {:s, 64}
      assert Series.to_list(series) == [-1, 0, 1]
    end

    test "32-bit signed integer" do
      series =
        Series.from_binary(
          <<-1::signed-32-native, 0::signed-32-native, 1::signed-32-native>>,
          :s32
        )

      assert series.dtype == {:s, 32}
      assert Series.to_list(series) == [-1, 0, 1]
    end

    test "16-bit signed integer" do
      series =
        Series.from_binary(
          <<-14::signed-16-native, 0::signed-16-native, 12::signed-16-native>>,
          :s16
        )

      assert series.dtype == {:s, 16}
      assert Series.to_list(series) == [-14, 0, 12]
    end

    test "8-bit signed integer" do
      series =
        Series.from_binary(
          <<-2::signed-8-native, 0::signed-8-native, 3::signed-8-native>>,
          :s8
        )

      assert series.dtype == {:s, 8}
      assert Series.to_list(series) == [-2, 0, 3]
    end

    test "64-bit unsigned integer" do
      series =
        Series.from_binary(
          <<3::unsigned-64-native, 0::unsigned-64-native, 1::unsigned-64-native>>,
          :u64
        )

      assert series.dtype == {:u, 64}
      assert Series.to_list(series) == [3, 0, 1]
    end

    test "32-bit unsigned integer" do
      series =
        Series.from_binary(
          <<1_234_567::unsigned-32-native, 0::unsigned-32-native, 1::unsigned-32-native>>,
          :u32
        )

      assert series.dtype == {:u, 32}
      assert Series.to_list(series) == [1_234_567, 0, 1]
    end

    test "16-bit unsigned integer" do
      series =
        Series.from_binary(
          <<14::unsigned-16-native, 0::unsigned-16-native, 12::unsigned-16-native>>,
          :u16
        )

      assert series.dtype == {:u, 16}
      assert Series.to_list(series) == [14, 0, 12]
    end

    test "8-bit unsigned integer" do
      series =
        Series.from_binary(
          <<255::unsigned-8-native, 0::unsigned-8-native, 3::unsigned-8-native>>,
          :u8
        )

      assert series.dtype == {:u, 8}
      assert Series.to_list(series) == [255, 0, 3]
    end

    test "float 64" do
      series =
        Series.from_binary(
          <<1.0::float-64-native, 2.0::float-64-native, 3.0::float-64-native>>,
          {:f, 64}
        )

      assert series.dtype == {:f, 64}
      assert Series.to_list(series) == [1.0, 2.0, 3.0]
    end

    test "float 32" do
      series =
        Series.from_binary(
          <<1.0::float-32-native, 2.0::float-32-native, 3.0::float-32-native>>,
          {:f, 32}
        )

      assert series.dtype == {:f, 32}
      assert Series.to_list(series) == [1.0, 2.0, 3.0]
    end

    test "boolean" do
      series = Series.from_binary(<<1, 0, 1>>, :boolean)
      assert series.dtype == :boolean
      assert Series.to_list(series) == [true, false, true]
    end

    test "date" do
      series =
        Series.from_binary(
          <<-719_162::signed-32-native, 0::signed-32-native, 6129::signed-32-native>>,
          :date
        )

      assert series.dtype == :date
      assert Series.to_list(series) == [~D[0001-01-01], ~D[1970-01-01], ~D[1986-10-13]]
    end

    test "time" do
      series =
        Series.from_binary(<<0::signed-64-native, 86_399_999_999_000::signed-64-native>>, :time)

      assert series.dtype == :time

      assert Series.to_list(series) ==
               [~T[00:00:00.000000], ~T[23:59:59.999999]]
    end

    @tag :skip
    test "datetime" do
      series =
        Series.from_binary(
          <<-62_135_596_800_000_000::signed-64-native, 0::signed-64-native,
            529_550_625_987_654::signed-64-native>>,
          {:datetime, :microsecond}
        )

      # There is a precision problem here. Investigate.
      assert Series.to_list(series) == [
               ~N[0001-01-01 00:00:00],
               ~N[1970-01-01 00:00:00],
               ~N[1986-10-13 01:23:45.987654]
             ]
    end
  end

  describe "frequencies/1" do
    test "integer" do
      s = Series.from_list([1, 2, 3, 1, 3, 4, 1, 5, 6, 1, 2])

      df = Series.frequencies(s)

      assert Series.dtype(df[:values]) == {:s, 64}
      assert Series.dtype(df[:counts]) == {:u, 32}

      assert Explorer.DataFrame.to_columns(df, atom_keys: true) == %{
               values: [1, 2, 3, 4, 5, 6],
               counts: [4, 2, 2, 1, 1, 1]
             }
    end

    test "string" do
      s = Series.from_list(["a", "a", "b", "c", "c", "c"])

      df = Series.frequencies(s)

      assert Series.dtype(df[:values]) == :string
      assert Series.dtype(df[:counts]) == {:u, 32}

      assert Explorer.DataFrame.to_columns(df, atom_keys: true) == %{
               values: ["c", "a", "b"],
               counts: [3, 2, 1]
             }
    end

    test "list of integer" do
      s = Series.from_list([[1, 2], [3, 1, 3], [4, 1], [5, 6], [1, 2], [4, 1]])

      df = Series.frequencies(s)

      assert Series.dtype(df[:values]) == {:list, {:s, 64}}
      assert Series.dtype(df[:counts]) == {:u, 32}

      assert Explorer.DataFrame.to_columns(df, atom_keys: true) == %{
               values: [[1, 2], [4, 1], [3, 1, 3], [5, 6]],
               counts: [2, 2, 1, 1]
             }
    end

    test "list of list of string" do
      s = Series.from_list([["a"], ["a", "b"], ["c"], ["c"], ["c"]])

      assert_raise ArgumentError,
                   "frequencies/1 only works with series of lists of numeric types, but list[string] was given",
                   fn ->
                     Series.frequencies(s)
                   end
    end
  end

  describe "peaks/1" do
    test "max with signed integers" do
      s = Series.from_list([1, 2, 4, 1, 4])
      peaks = Series.peaks(s)

      assert Series.dtype(peaks) == :boolean
      assert Series.to_list(peaks) == [false, false, true, false, true]
    end

    test "max with unsigned integers" do
      s = Series.from_list([1, 2, 4, 1, 4], dtype: :u32)
      peaks = Series.peaks(s)

      assert Series.dtype(peaks) == :boolean
      assert Series.to_list(peaks) == [false, false, true, false, true]
    end

    test "max with floats" do
      s = Series.from_list([1.2, 2.3, 4.0, 4.1, 4.0])
      peaks = Series.peaks(s)

      assert Series.dtype(peaks) == :boolean
      assert Series.to_list(peaks) == [false, false, false, true, false]
    end

    test "min with signed integers" do
      s = Series.from_list([5, 1, 2, 4, 1, 4])
      peaks = Series.peaks(s, :min)

      assert Series.dtype(peaks) == :boolean
      assert Series.to_list(peaks) == [false, true, false, false, true, false]
    end

    test "min with unsigned integers" do
      s = Series.from_list([5, 1, 2, 4, 1, 4], dtype: :u32)
      peaks = Series.peaks(s, :min)

      assert Series.dtype(peaks) == :boolean
      assert Series.to_list(peaks) == [false, true, false, false, true, false]
    end

    test "min with floats" do
      s = Series.from_list([1.2, 0.3, 4.0, 2.5, 4.0])
      peaks = Series.peaks(s, :min)

      assert Series.dtype(peaks) == :boolean
      assert Series.to_list(peaks) == [false, true, false, true, false]
    end
  end
end<|MERGE_RESOLUTION|>--- conflicted
+++ resolved
@@ -51,7 +51,6 @@
       assert Series.dtype(s) == {:s, 64}
     end
 
-<<<<<<< HEAD
     test "with u64 integers" do
       s = Series.from_list([9_223_372_036_854_775_808])
 
@@ -173,7 +172,6 @@
                    end
     end
 
-=======
     test "with unsigned integers" do
       s = Series.from_list([1, 2, 3], dtype: {:u, 64})
 
@@ -181,7 +179,6 @@
       assert Series.dtype(s) == {:u, 64}
     end
 
->>>>>>> 16476b4b
     test "with floats" do
       s = Series.from_list([1, 2.4, 3])
       assert Series.to_list(s) === [1.0, 2.4, 3.0]
